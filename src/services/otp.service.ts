--- conflicted
+++ resolved
@@ -122,11 +122,7 @@
     }
 }
 
-<<<<<<< HEAD
-type EmailTemplate = 'login' | 'signup' | 'forgot-password' | 'account-deletion' | 'settlement-frequency-change';
-=======
-type EmailTemplate = 'login' | 'signup' | 'forgot-password' | 'forgot-mpin';
->>>>>>> 73cf653d
+type EmailTemplate = 'login' | 'signup' | 'forgot-password' | 'account-deletion' | 'settlement-frequency-change' | 'forgot-mpin';
 
 class EmailOtpVerification extends OtpVerification {
     private readonly template: EmailTemplate;
