// // signup.validator.ts

// import Joi from 'joi';
// import { CredentialsType, CheckpointStep } from './signup.types';

// const RequestOtpSchema = Joi.object({
//     type: Joi.string().valid(Object.values(CredentialsType)).required(),
//     phone: Joi.alternatives().conditional('type', {
//         is: 'phone',
//         then: Joi.string().required(),
//         otherwise: Joi.string().optional(),
//     }),
//     email: Joi.alternatives().conditional('type', {
//         is: 'email',
//         then: Joi.string().required(),
//         otherwise: Joi.string().optional(),
//     }),
// });

// const VerifyOtpSchema = Joi.object({
//     type: Joi.string().valid(Object.values(CredentialsType)).required(),
//     email: Joi.string().required(),
//     phone: Joi.alternatives().conditional('type', {
//         is: 'phone',
//         then: Joi.string().required(),
//         otherwise: Joi.string().optional(),
//     }),
//     otp: Joi.string().required(),
// });

// const CheckpointSchema = Joi.object({
//     step: Joi.string().valid(Object.values(CheckpointStep)).required(),
//     email: Joi.alternatives().conditional('step', { is: CheckpointStep.CREDENTIALS, then: Joi.string().required() }),
//     phone: Joi.alternatives().conditional('step', { is: CheckpointStep.CREDENTIALS, then: Joi.string().required() }),
//     pan_number: Joi.alternatives().conditional('step', { is: CheckpointStep.PAN, then: Joi.string().required() }),
//     dob: Joi.alternatives().conditional('step', { is: CheckpointStep.PAN, then: Joi.string().required() }),
//     investment_segments: Joi.alternatives().conditional('step', {
//         is: CheckpointStep.INVESTMENT_SEGMENT,
//         then: Joi.array().items(Joi.string()),
//     }),
// });

// export { RequestOtpSchema, VerifyOtpSchema, CheckpointSchema };

// signup.validator.ts

import Joi from 'joi';
import {
    CredentialsType,
    CheckpointStep,
    InvestmentSegment,
    MaritalStatus,
    AnnualIncome,
    TradingExperience,
    AccountSettlement,
    ValidationType,
} from './signup.types';

const RequestOtpSchema = Joi.object({
    type: Joi.string()
        .valid(...Object.values(CredentialsType))
        .required(),
    phone: Joi.alternatives().conditional('type', {
        is: CredentialsType.PHONE, // Use the enum directly
        then: Joi.string().required(),
        otherwise: Joi.string().optional(),
    }),
    email: Joi.alternatives().conditional('type', {
        is: CredentialsType.EMAIL, // Use the enum directly
        then: Joi.string().email().required(),
        otherwise: Joi.string().optional(),
    }),
});

const VerifyOtpSchema = Joi.object({
    type: Joi.string()
        .valid(...Object.values(CredentialsType))
        .required(),
<<<<<<< HEAD
    email: Joi.string().email().required(),
=======
    email: Joi.string().required(),
>>>>>>> cd1b85b3
    phone: Joi.alternatives().conditional('type', {
        is: CredentialsType.PHONE, // Use the enum directly
        then: Joi.string().required(),
        otherwise: Joi.string().optional(),
    }),
    otp: Joi.string().length(6).required(), // Assuming 6-digit OTP
});

const CheckpointSchema = Joi.object({
    step: Joi.string()
        .valid(...Object.values(CheckpointStep))
        .required(),
<<<<<<< HEAD
    email: Joi.alternatives().conditional('step', {
        is: CheckpointStep.CREDENTIALS,
        then: Joi.string().email().required(),
    }),
    phone: Joi.alternatives().conditional('step', {
        is: CheckpointStep.CREDENTIALS,
        then: Joi.string().required(),
    }),
    pan_number: Joi.alternatives().conditional('step', {
        is: CheckpointStep.PAN,
        then: Joi.string().required(),
    }),
    dob: Joi.alternatives().conditional('step', {
        is: CheckpointStep.PAN,
        then: Joi.string().required(),
    }),
    investment_segments: Joi.alternatives().conditional('step', {
=======
    email: Joi.alternatives().conditional('step', { is: CheckpointStep.CREDENTIALS, then: Joi.string().required() }),
    phone: Joi.alternatives().conditional('step', { is: CheckpointStep.CREDENTIALS, then: Joi.string().required() }),
    pan_number: Joi.alternatives().conditional('step', { is: CheckpointStep.PAN, then: Joi.string().required() }),
    dob: Joi.alternatives().conditional('step', { is: CheckpointStep.PAN, then: Joi.date().required() }),
    redirect: Joi.string().optional(),
    segments: Joi.alternatives().conditional('step', {
>>>>>>> cd1b85b3
        is: CheckpointStep.INVESTMENT_SEGMENT,
        then: Joi.array()
            .items(Joi.string().valid(...Object.values(InvestmentSegment)))
            .required(),
    }),
    marital_status: Joi.alternatives().conditional('step', {
        is: CheckpointStep.USER_DETAIL,
        then: Joi.string()
            .valid(...Object.values(MaritalStatus))
            .required(),
    }),
    father_name: Joi.alternatives().conditional('step', {
        is: CheckpointStep.USER_DETAIL,
        then: Joi.string().required(),
    }),
    mother_name: Joi.alternatives().conditional('step', {
        is: CheckpointStep.USER_DETAIL,
        then: Joi.string().required(),
    }),
    annual_income: Joi.alternatives().conditional('step', {
        is: CheckpointStep.USER_DETAIL,
        then: Joi.string()
            .valid(...Object.values(AnnualIncome))
            .required(),
    }),
    experience: Joi.alternatives().conditional('step', {
        is: CheckpointStep.USER_DETAIL,
        then: Joi.string()
            .valid(...Object.values(TradingExperience))
            .required(),
    }),
    settlement: Joi.alternatives().conditional('step', {
        is: CheckpointStep.USER_DETAIL,
        then: Joi.string()
            .valid(...Object.values(AccountSettlement))
            .required(),
    }),
    occupation: Joi.alternatives().conditional('step', {
        is: CheckpointStep.OCCUPATION,
        then: Joi.string().required(),
    }),
    politically_exposed: Joi.alternatives().conditional('step', {
        is: CheckpointStep.OCCUPATION,
        then: Joi.boolean().required(),
    }),
    validation_type: Joi.alternatives()
        .conditional('step', {
            is: CheckpointStep.BANK_VALIDATION,
            then: Joi.string()
                .valid(...Object.values(ValidationType))
                .required(),
        })
        .conditional('step', {
            is: CheckpointStep.BANK_VALIDATION_START,
            then: Joi.string()
                .valid(...Object.values(ValidationType))
                .required(),
        }),
    bank: Joi.alternatives().conditional(
        Joi.object({ step: CheckpointStep.BANK_VALIDATION, validation_type: ValidationType.BANK }),
        {
            then: Joi.object({
                account_number: Joi.string().required(),
                ifsc_code: Joi.string().required(),
            }).required(),
        },
    ),
    nominees: Joi.alternatives().conditional('step', {
        is: CheckpointStep.ADD_NOMINEES,
        then: Joi.array().items(
            Joi.object({
                name: Joi.string().required(),
                gov_id: Joi.date().required(),
                relation: Joi.string().required(),
                share: Joi.number().required(),
            }),
        ),
    }),
});

export { RequestOtpSchema, VerifyOtpSchema, CheckpointSchema };<|MERGE_RESOLUTION|>--- conflicted
+++ resolved
@@ -76,11 +76,8 @@
     type: Joi.string()
         .valid(...Object.values(CredentialsType))
         .required(),
-<<<<<<< HEAD
     email: Joi.string().email().required(),
-=======
-    email: Joi.string().required(),
->>>>>>> cd1b85b3
+
     phone: Joi.alternatives().conditional('type', {
         is: CredentialsType.PHONE, // Use the enum directly
         then: Joi.string().required(),
@@ -93,32 +90,13 @@
     step: Joi.string()
         .valid(...Object.values(CheckpointStep))
         .required(),
-<<<<<<< HEAD
-    email: Joi.alternatives().conditional('step', {
-        is: CheckpointStep.CREDENTIALS,
-        then: Joi.string().email().required(),
-    }),
-    phone: Joi.alternatives().conditional('step', {
-        is: CheckpointStep.CREDENTIALS,
-        then: Joi.string().required(),
-    }),
-    pan_number: Joi.alternatives().conditional('step', {
-        is: CheckpointStep.PAN,
-        then: Joi.string().required(),
-    }),
-    dob: Joi.alternatives().conditional('step', {
-        is: CheckpointStep.PAN,
-        then: Joi.string().required(),
-    }),
-    investment_segments: Joi.alternatives().conditional('step', {
-=======
+
     email: Joi.alternatives().conditional('step', { is: CheckpointStep.CREDENTIALS, then: Joi.string().required() }),
     phone: Joi.alternatives().conditional('step', { is: CheckpointStep.CREDENTIALS, then: Joi.string().required() }),
     pan_number: Joi.alternatives().conditional('step', { is: CheckpointStep.PAN, then: Joi.string().required() }),
     dob: Joi.alternatives().conditional('step', { is: CheckpointStep.PAN, then: Joi.date().required() }),
     redirect: Joi.string().optional(),
     segments: Joi.alternatives().conditional('step', {
->>>>>>> cd1b85b3
         is: CheckpointStep.INVESTMENT_SEGMENT,
         then: Joi.array()
             .items(Joi.string().valid(...Object.values(InvestmentSegment)))
