// signup.controller.ts

import { Response } from 'express';
import { Request } from 'express-jwt';
import redisClient from '@app/services/redis.service';
import { EmailOtpVerification, PhoneOtpVerification } from './signup.services';
import { BadRequestError, NotFoundError, UnauthorizedError, UnprocessableEntityError } from '@app/apiError';
import { db } from '@app/database';
import { JwtType, CredentialsType, CheckpointStep, ValidationType } from './signup.types';
import DigiLockerService from '@app/services/surepass/digilocker.service';
import AadhaarXMLParser from '@app/utils/aadhaar-xml.parser';
import { sign } from '@app/utils/jwt';
<<<<<<< HEAD
import logger from '@app/logger';
=======
import axios from 'axios';
import { insertAddresGetId, insertNameGetId, updateCheckpoint } from '@app/database/transactions';
import splitName from '@app/utils/split-name';
import { NotNull } from 'kysely';
import PanService from '@app/services/surepass/pan.service';
import { CREATED, NO_CONTENT, NOT_ACCEPTABLE, OK } from '@app/utils/httpstatus';
import { BankVerification, ReversePenyDrop } from '@app/services/surepass/bank-verification';
import { randomUUID } from 'crypto';
import { imageUpload, wrappedMulterHandler } from '@app/services/multer-s3.service';
>>>>>>> cd1b85b3

const requestOtp = async (req: Request, res: Response) => {
    try {
        logger.info('Received OTP request with body:', JSON.stringify(req.body));
        console.log("Raw Request Body:", req.body);
        logger.info('Headers:', JSON.stringify(req.headers));

        logger.info('Request body check passed');

        if (!req.body || Object.keys(req.body).length === 0) {
            logger.error('Empty request body received');
            throw new BadRequestError('Request body is required');
        }

        const { type, phone, email } = req.body;

        logger.info('Request body:', req.body);

        // Validate required fields
        if (!type) {
            throw new BadRequestError('Type is required');
        }

        if (type === CredentialsType.EMAIL && !email) {
            throw new BadRequestError('Email is required');
        }

        logger.info('Type:', type);
        logger.info('Phone:', phone);
        logger.info('Email:', email);   

        if (type === CredentialsType.PHONE && !phone) {
            throw new BadRequestError('Phone is required');
        }

        logger.info('Phone:', phone);

        if (type === CredentialsType.EMAIL) {
            logger.info('Processing email OTP for:', email);
            const userExists = await db.selectFrom('user').where('email', '=', email).executeTakeFirst();
            if (userExists) {
                throw new BadRequestError('Email already exists');
            }

<<<<<<< HEAD
            logger.info('User exists:', userExists);

            const checkpointExists = await db
                .selectFrom('signup_checkpoints')
                .where('email', '=', email)
                .executeTakeFirst();
            if (checkpointExists) {
                throw new BadRequestError('Email already exists');
            }

            logger.info('Checkpoint exists:', checkpointExists);

            const emailOtp = new EmailOtpVerification(email);
            await emailOtp.sendOtp();
        } 
            else if (type === CredentialsType.PHONE) {
            const phoneExists = await db.selectFrom('phone_number').where('phone', '=', phone).executeTakeFirst();
            if (phoneExists) {
                throw new BadRequestError('Phone number already exists');
            }

            logger.info('Phone exists:', phoneExists);

            if (!(await redisClient.get(`email-verified:${email}`))) {
                throw new UnauthorizedError('Email not verified');
            }

            const phoneOtp = new PhoneOtpVerification(phone);
            await phoneOtp.sendOtp();
        }

        logger.info('OTP sent successfully');

        res.status(200).json({ message: 'OTP sent' });
    } catch (error) {
        logger.error('Error in requestOtp:', error);
        if (error instanceof BadRequestError) {
            res.status(400).json({ error: error.message });
        } else {
            res.status(500).json({ error: 'Internal server error' });
        }
    }
=======
    res.status(OK).json({ message: 'OTP sent' });
>>>>>>> cd1b85b3
};

const verifyOtp = async (req: Request, res: Response) => {
    const { type, phone, email, otp } = req.body;
    if (type === CredentialsType.EMAIL) {
        const emailOtp = new EmailOtpVerification(email);
        await emailOtp.verifyOtp(otp);
        await redisClient.set(`email-verified:${email}`, 'true');
        await redisClient.expire(`email-verified:${email}`, 10 * 60);

        res.status(OK).json({ message: 'OTP verified' });
    } else if (type === CredentialsType.PHONE) {
        if (!(await redisClient.get(`email-verified:${email}`))) throw new UnauthorizedError('Email not verified.');

        const phoneOtp = new PhoneOtpVerification(phone);
        await phoneOtp.verifyOtp(otp);
        await redisClient.del(`email-verified:${email}`);

        const token = sign({
            email,
            phone,
        });

        res.status(OK).json({ message: 'OTP verified', token });
    }
};

const checkpoint = async (req: Request, res: Response) => {
    if (!req.auth?.email || !req.auth?.phone) {
        throw new UnauthorizedError('Request cannot be verified!');
    }

    const { email, phone } = req.auth as JwtType;

    const { step } = req.body;
    if (step === CheckpointStep.CREDENTIALS) {
        await db.transaction().execute(async (tx) => {
            const phoneId = await tx
                .insertInto('phone_number')
                .values({ phone })
                .returning('id')
                .executeTakeFirstOrThrow();
            await tx.insertInto('signup_checkpoints').values({ email, phone_id: phoneId.id }).execute();
        });

        res.status(CREATED).json({ message: 'Credentials saved' });
    } else if (step === CheckpointStep.PAN) {
        const { panNumber, dob } = req.body;

        const panService = new PanService();
        let panResponse;
        try {
            panResponse = await panService.getDetails(panNumber);
        } catch (error: any) {
            if (error.response) {
                if (error.response.data.error.code === 'INVALID_PAN') {
                    throw new UnprocessableEntityError('Invalid PAN number');
                }
            }
            throw error;
        }

        if (panResponse.status !== OK) {
            throw new NotFoundError('Pan details not found.');
        }

        if (panResponse.data.data.email && panResponse.data.data.email !== email) {
            throw new UnprocessableEntityError('Email does not match.');
        }

        if (panResponse.data.data.phone_number && panResponse.data.data.phone_number !== phone) {
            throw new UnprocessableEntityError('Phone does not match.');
        }

        if (new Date(panResponse.data.data.dob) !== new Date(dob)) {
            throw new UnprocessableEntityError('DOB does not match.');
        }

        await db.transaction().execute(async (tx) => {
            const nameId = await insertNameGetId(tx, splitName(panResponse.data.data.full_name));

            const address = panResponse.data.data.address;
            const addressId = await insertAddresGetId(tx, {
                address1: address.line_1,
                address2: address.line_2,
                streetName: address.street_name,
                city: address.city,
                state: address.state,
                country: address.country === '' ? 'India' : address.country,
                postalCode: address.zip,
            });

            const panId = await tx
                .insertInto('pan_detail')
                .values({
                    pan_number: panResponse.data.data.pan_number,
                    name: nameId,
                    masked_aadhaar: panResponse.data.data.masked_aadhaar.substring(9, 12),
                    address_id: addressId,
                    dob: new Date(panResponse.data.data.dob),
                    gender: panResponse.data.data.gender,
                    aadhaar_linked: panResponse.data.data.aadhaar_linked,
                    dob_verified: panResponse.data.data.dob_verified,
                    dob_check: panResponse.data.data.dob_check,
                    category: panResponse.data.data.category,
                    status: panResponse.data.data.status,
                })
                .returning('id')
                .executeTakeFirstOrThrow();

            await updateCheckpoint(tx, email, phone, {
                name: nameId,
                dob: new Date(dob),
                pan_id: panId.id,
            }).execute();
        });

        res.status(OK).json({ message: 'PAN verified' });
    } else if (step === CheckpointStep.AADHAAR_URI) {
        const { redirect } = req.body;

        const digilocker = new DigiLockerService();
        const digiResponse = await digilocker.initialize({
            prefill_options: {
                full_name: email.split('@')[0],
                mobile_number: phone,
                user_email: email,
            },
            expiry_minutes: 10,
            send_sms: false,
            send_email: false,
            verify_email: true,
            verify_phone: true,
            signup_flow: false,
            redirect_url: redirect ?? '',
            state: 'test',
        });

        const key = `digilocker:${email}`;
        await redisClient.set(key, digiResponse.data.data.client_id);
        await redisClient.expireAt(key, digiResponse.data.data.expiry_seconds);

        res.status(OK).json({
            data: {
                uri: digiResponse.data.data.url,
            },
            message: 'Digilocker URI generated',
        });
    } else if (step === CheckpointStep.AADHAAR) {
        const details = await db
            .selectFrom('signup_checkpoints')
            .innerJoin('phone_number', 'signup_checkpoints.phone_id', 'phone_number.id')
            .innerJoin('user_name', 'signup_checkpoints.name', 'user_name.id')
            .innerJoin('aadhaar_detail', 'signup_checkpoints.aadhaar_id', 'aadhaar_detail.id')
            .innerJoin('address', 'aadhaar_detail.address_id', 'address.id')
            .innerJoin('country', 'address.country_id', 'country.iso')
            .innerJoin('state', 'address.state_id', 'state.id')
            .innerJoin('city', 'address.city_id', 'city.id')
            .innerJoin('postal_code', 'address.postal_id', 'postal_code.id')
            .select([
                'user_name.full_name',
                'signup_checkpoints.dob',
                'aadhaar_detail.co',
                'aadhaar_detail.gender',
                'country.name as country',
                'state.name as state',
                'city.name as city',
                'postal_code.postal_code as postalCode',
                'address.address1',
                'address.address2',
                'address.street_name',
            ])
            .where('email', '=', email)
            .where('phone', '=', phone)
            .where('aadhaar_id', 'is not', null)
            .$narrowType<{ aadhaar_id: NotNull }>()
            .executeTakeFirst();

        if (details) {
            res.status(OK).json({
                data: {
                    name: details.full_name,
                    dob: details.dob,
                    email,
                    father_name: details.co,
                    gender: details.gender,
                    address: {
                        address1: details.address1,
                        address2: details.address2,
                        streetName: details.street_name,
                        city: details.city,
                        state: details.state,
                        country: details.country,
                        postalCode: details.postalCode,
                    },
                },
                message: 'Aadhaar details already saved',
            });
            return;
        }

        const clientId = await redisClient.get(`digilocker:${email}`);
        if (!clientId) throw new UnauthorizedError('Digilocker not authorized or expired.');
        await redisClient.del(`digilocker:${email}`);

        const digilocker = new DigiLockerService();

        const status = await digilocker.getStatus(clientId);
        if (!status.data.data.completed) throw new UnauthorizedError('Digilocker not authorized or expired.');

        const documents = await digilocker.listDocuments(clientId);
        const aadhar = documents.data.data.documents.find((d: any) => d.doc_type === 'ADHAR');

        if (!aadhar) throw new UnprocessableEntityError("User doesn't have aadhar linked to his digilocker.");

        const downloadLink = await digilocker.downloadDocument(clientId, aadhar.file_id);
        if (downloadLink.data.data.mime_type !== 'application/xml')
            throw new UnprocessableEntityError("Don't know how to process aadhaar file.");

        const file = await axios.get(downloadLink.data.data.download_url);
        const parser = new AadhaarXMLParser(file.data);
        parser.load();

        await db.transaction().execute(async (tx) => {
            const address = parser.address();
            const addressId = await insertAddresGetId(tx, address);

            const nameId = await insertNameGetId(tx, splitName(parser.name()));

            let co = parser.co();
            if (co.startsWith('C/O')) co = co.substring(4).trim();
            const coId = await insertNameGetId(tx, splitName(co));

            const aadhaarId = await tx
                .insertInto('aadhaar_detail')
                .values({
                    masked_aadhaar_no: parser.uid().substring(9, 12),
                    name: nameId,
                    dob: parser.dob(),
                    co: coId,
                    address_id: addressId,
                    post_office: parser.postOffice(),
                    gender: parser.gender(),
                })
                .returning('id')
                .executeTakeFirstOrThrow();

            await updateCheckpoint(tx, email, phone, {
                aadhaar_id: aadhaarId.id,
                address_id: addressId,
            }).execute();
        });

        res.status(CREATED).json({
            data: {
                name: parser.name(),
                dob: parser.dob(),
                email,
                father_name: parser.co(),
                gender: parser.gender(),
                address: parser.address(),
            },
            message: 'Aadhaar details saved',
        });
    } else if (step === CheckpointStep.INVESTMENT_SEGMENT) {
        const { segments } = req.body;
        await db.transaction().execute(async (tx) => {
            const signupCheckpoint = await tx
                .selectFrom('signup_checkpoints')
                .select('id')
                .where('email', '=', email)
                .executeTakeFirstOrThrow();

            await tx
                .deleteFrom('investment_segments_to_checkpoint')
                .where('checkpoint_id', '=', signupCheckpoint.id)
                .execute();

            await tx
                .insertInto('investment_segments_to_checkpoint')
                .values(
                    segments.map((segment: string) => ({
                        checkpoint_id: signupCheckpoint.id,
                        segment,
                    })),
                )
                .execute();
        });

        res.status(CREATED).json({ message: 'Investment segment saved' });
    } else if (step === CheckpointStep.USER_DETAIL) {
        const { marital_status, father_name, mother_name } = req.body;

        await db.transaction().execute(async (tx) => {
            const fatherNameId = await insertNameGetId(tx, splitName(father_name));
            const motherNameId = await insertNameGetId(tx, splitName(mother_name));

            await updateCheckpoint(tx, email, phone, {
                marital_status,
                father_name: fatherNameId,
                mother_name: motherNameId,
            }).execute();
        });

        res.status(CREATED).json({ message: 'User details saved' });
    } else if (step === CheckpointStep.ACCOUNT_DETAIL) {
        const { annual_income, experience, settlement } = req.body;
        await db.transaction().execute(async (tx) => {
            await updateCheckpoint(tx, email, phone, {
                annual_income,
                trading_exp: experience,
                account_settlement: settlement,
            }).execute();
        });

        res.status(CREATED).json({ message: 'Account details saved' });
    } else if (step === CheckpointStep.OCCUPATION) {
        const { occupation, politically_exposed } = req.body;
        await db.transaction().execute(async (tx) => {
            await updateCheckpoint(tx, email, phone, {
                occupation,
                is_politically_exposed: politically_exposed,
            }).execute();
        });

        res.status(CREATED).json({ message: 'Occupation saved' });
    } else if (step === CheckpointStep.BANK_VALIDATION_START) {
        const { validation_type } = req.body;
        if (validation_type === ValidationType.UPI) {
            const rpc = new ReversePenyDrop();
            const rpcResponse = await rpc.initialize();

            await redisClient.set(`upi-validation:${email}`, rpcResponse.data.data.client_id);

            res.status(OK).json({
                data: {
                    payment_link: rpcResponse.data.data.payment_link,
                    ios_links: {
                        paytm: rpcResponse.data.data.ios_links.paytm,
                        phonepe: rpcResponse.data.data.ios_links.phonepe,
                        gpay: rpcResponse.data.data.ios_links.gpay,
                        bhim: rpcResponse.data.data.ios_links.bhim,
                        whatsapp: rpcResponse.data.data.ios_links.whatsapp,
                    },
                },
                message: 'UPI validation started',
            });
        } else {
            res.status(OK).json({ message: 'Bank validation started' });
        }
    } else if (step === CheckpointStep.BANK_VALIDATION) {
        const { validation_type } = req.body;
        if (validation_type === ValidationType.UPI) {
            const clientId = await redisClient.get(`upi-validation:${email}`);
            if (!clientId) throw new UnauthorizedError('UPI validation not authorized or expired.');

            const rpc = new ReversePenyDrop();
            const rpcResponse = await rpc.status(clientId);

            if (rpcResponse.data.message_code === 'pending') {
                res.status(NO_CONTENT).json({ message: 'UPI validation pending' });
                return;
            }

            if (rpcResponse.data.data.status === 'failed') {
                res.status(NOT_ACCEPTABLE).json({ message: 'UPI validation failed' });
                return;
            }

            await db.transaction().execute(async (tx) => {
                const checkpointid = await tx
                    .selectFrom('signup_checkpoints')
                    .select('id')
                    .where('email', '=', email)
                    .executeTakeFirstOrThrow();

                const bankId = await tx
                    .insertInto('bank_account')
                    .values({
                        account_no: rpcResponse.data.data.details.account_number,
                        ifsc_code: rpcResponse.data.data.details.ifsc,
                    })
                    .onConflict((oc) => oc.constraint('UQ_Bank_Account').doNothing())
                    .returning('id')
                    .executeTakeFirstOrThrow();

                await tx
                    .insertInto('bank_to_checkpoint')
                    .values({
                        checkpoint_id: checkpointid.id,
                        bank_account_id: bankId.id,
                        is_primary: true,
                    })
                    .execute();
            });

            await redisClient.del(`upi-validation:${email}`);

            res.status(CREATED).json({ message: 'UPI validation completed' });
        } else {
            const { bank } = req.body;

            const verification = new BankVerification();
            const bankResponse = await verification.verification({
                id_number: bank.account_number,
                ifsc: bank.ifsc_code,
                ifsc_details: true,
            });

            if (!bankResponse.data.data.account_exists)
                throw new UnprocessableEntityError('Bank account does not exist');

            if (!bankResponse.data.data.ifsc_details.micr !== bank.micr_code)
                throw new UnprocessableEntityError('MICR code does not match');

            await db.transaction().execute(async (tx) => {
                const checkpointid = await tx
                    .selectFrom('signup_checkpoints')
                    .select('id')
                    .where('email', '=', email)
                    .executeTakeFirstOrThrow();

                const bankId = await tx
                    .insertInto('bank_account')
                    .values({
                        account_no: bank.account_number,
                        ifsc_code: bank.ifsc_code,
                    })
                    .onConflict((oc) => oc.constraint('UQ_Bank_Account').doNothing())
                    .returning('id')
                    .executeTakeFirstOrThrow();

                await tx
                    .insertInto('bank_to_checkpoint')
                    .values({
                        checkpoint_id: checkpointid.id,
                        bank_account_id: bankId.id,
                        is_primary: true,
                    })
                    .execute();
            });

            res.status(CREATED).json({ message: 'Bank validation completed' });
        }
    } else if (step === CheckpointStep.IPV) {
        const uid = randomUUID();

        await redisClient.set(`signup_ipv:${uid}`, email);
        await redisClient.expire(`signup_ipv:${uid}`, 10 * 60);

        res.status(OK).json({
            data: {
                uid,
            },
            message: 'IPV started',
        });
    } else if (step === CheckpointStep.ADD_NOMINEES) {
        // const { nominees } = req.body;
        // await db.transaction().execute(async (tx) => {
        //     const checkpointid = await tx
        //         .selectFrom('signup_checkpoints')
        //         .select('id')
        //         .where('email', '=', email)
        //         .executeTakeFirstOrThrow();

        //     await tx
        //         .deleteFrom('nominees_to_checkpoint')
        //         .where('checkpoint_id', '=', checkpointid.id)
        //         .execute();

        //     for (const nominee of nominees) {
        //         const nameId = await insertNameGetId(tx, splitName(nominee.name));

        //         await tx
        //             .insertInto('nominees_to_checkpoint')
        //             .values({
        //                 checkpoint_id: checkpointid.id,
        //                 name_id: nameId,
        //                 gov_id: nominee.gov_id,
        //             })
        //             .execute();
        //     }
        // });
        res.status(CREATED).json({ message: 'Nominees added' });
    }
};

const ipvImageUpload = wrappedMulterHandler(imageUpload.single('image'));
const ipvPut = async (req: Request, res: Response) => {
    const { uid } = req.params;

    if (!req.auth?.email || !req.auth?.phone) {
        throw new UnauthorizedError('Request cannot be verified!');
    }

    const { email, phone } = req.auth as JwtType;
    const value = await redisClient.get(`signup_ipv:${uid}`);
    if (!value || value !== email) throw new UnauthorizedError('IPV not authorized or expired.');

    let uploadResult;
    try {
        uploadResult = await ipvImageUpload(req, res);
    } catch (e: any) {
        throw new UnprocessableEntityError(e.message);
    }

    await db.transaction().execute(async (tx) => {
        await updateCheckpoint(tx, email, phone, {
            ipv: uploadResult.file.location,
        }).execute();
    });

    await redisClient.del(`signup_ipv:${uid}`);
    res.status(CREATED).json({
        message: 'IPV completed',
    });
};

const ipvGet = async (req: Request, res: Response) => {
    if (!req.auth?.email || !req.auth?.phone) {
        throw new UnauthorizedError('Request cannot be verified!');
    }

    const { email, phone } = req.auth as JwtType;

    const url = await db.transaction().execute(async (tx) => {
        const ipv = await tx
            .selectFrom('signup_checkpoints')
            .select('ipv')
            .where('email', '=', email)
            .executeTakeFirstOrThrow();

        return ipv.ipv;
    });

    if (url === null) {
        res.status(NO_CONTENT).json({ message: 'IPV not uploaded' });
    } else {
        res.status(OK).json({ data: { url }, message: 'IPV completed.' });
    }
};

export { requestOtp, verifyOtp, checkpoint, ipvPut, ipvGet };<|MERGE_RESOLUTION|>--- conflicted
+++ resolved
@@ -10,9 +10,7 @@
 import DigiLockerService from '@app/services/surepass/digilocker.service';
 import AadhaarXMLParser from '@app/utils/aadhaar-xml.parser';
 import { sign } from '@app/utils/jwt';
-<<<<<<< HEAD
 import logger from '@app/logger';
-=======
 import axios from 'axios';
 import { insertAddresGetId, insertNameGetId, updateCheckpoint } from '@app/database/transactions';
 import splitName from '@app/utils/split-name';
@@ -22,7 +20,6 @@
 import { BankVerification, ReversePenyDrop } from '@app/services/surepass/bank-verification';
 import { randomUUID } from 'crypto';
 import { imageUpload, wrappedMulterHandler } from '@app/services/multer-s3.service';
->>>>>>> cd1b85b3
 
 const requestOtp = async (req: Request, res: Response) => {
     try {
@@ -67,7 +64,6 @@
                 throw new BadRequestError('Email already exists');
             }
 
-<<<<<<< HEAD
             logger.info('User exists:', userExists);
 
             const checkpointExists = await db
@@ -100,8 +96,7 @@
         }
 
         logger.info('OTP sent successfully');
-
-        res.status(200).json({ message: 'OTP sent' });
+        res.status(OK).json({ message: 'OTP sent' });
     } catch (error) {
         logger.error('Error in requestOtp:', error);
         if (error instanceof BadRequestError) {
@@ -110,9 +105,6 @@
             res.status(500).json({ error: 'Internal server error' });
         }
     }
-=======
-    res.status(OK).json({ message: 'OTP sent' });
->>>>>>> cd1b85b3
 };
 
 const verifyOtp = async (req: Request, res: Response) => {
@@ -494,6 +486,7 @@
                     .values({
                         account_no: rpcResponse.data.data.details.account_number,
                         ifsc_code: rpcResponse.data.data.details.ifsc,
+                        micr_code: rpcResponse.data.data.details.micr,
                     })
                     .onConflict((oc) => oc.constraint('UQ_Bank_Account').doNothing())
                     .returning('id')
@@ -540,6 +533,7 @@
                     .values({
                         account_no: bank.account_number,
                         ifsc_code: bank.ifsc_code,
+                        micr_code: bank.micr_code,
                     })
                     .onConflict((oc) => oc.constraint('UQ_Bank_Account').doNothing())
                     .returning('id')
