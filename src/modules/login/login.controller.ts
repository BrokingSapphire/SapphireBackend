import { ParamsDictionary } from 'express-serve-static-core';
import { Response, DefaultResponseData, Request } from '@app/types.d';
import redisClient from '@app/services/redis.service';
import { EmailOtpVerification } from '@app/services/otp.service';
import { randomUUID } from 'crypto';
import { UnauthorizedError } from '@app/apiError';
import { db } from '@app/database';
import { sign } from '@app/utils/jwt';
import { OK } from '@app/utils/httpstatus';
import * as speakeasy from 'speakeasy';
import * as QRCode from 'qrcode';
import {
    LoginRequestType,
    ResetPasswordRequestType,
    ForgotPasswordRequestType,
    ForgotOTPVerifyRequestType,
    NewPasswordRequestType,
    ResendForgotPasswordOtpRequestType,
    MpinVerifyRequestType,
    ForgotMpinRequestType,
    ForgotMpinOtpVerifyRequestType,
    NewMpinRequestType,
    ResendForgotMpinOtpRequestType,
    Verify2FARequestType,
} from './login.types';
import { TwoFactorMethod } from '../account/general/general.types';
import { ResponseWithToken, SessionJwtType } from '@app/modules/common.types';
import { hashPassword, verifyPassword } from '@app/utils/passwords';
import { PhoneOtpVerification } from '@app/services/otp.service';
import {
    sendPasswordChangeConfirmation,
    sendLoginAlert,
    sendMpinChangeConfirmation,
} from '@app/services/notification.service';
import { SmsTemplateType } from '@app/services/sms-templates/sms.types';
import smsService from '@app/services/sms.service';
import logger from '@app/logger';

const login = async (
    req: Request<undefined, ParamsDictionary, DefaultResponseData, LoginRequestType>,
    res: Response,
) => {
    const { password } = req.body;
    const clientId = 'clientId' in req.body ? req.body.clientId : undefined;
    const email = 'email' in req.body ? req.body.email : undefined;
    const user = await db
        .selectFrom('user')
        .innerJoin('user_password_details', 'user.id', 'user_password_details.user_id')
        .innerJoin('hashing_algorithm', 'user_password_details.hash_algo_id', 'hashing_algorithm.id')
        .innerJoin('user_name', 'user.name', 'user_name.id')
        .innerJoin('phone_number', 'user.phone', 'phone_number.id')
        .select([
            'user.id',
            'user.email',
            'user.phone',
            'user_name.first_name',
            'hashing_algorithm.name as hashAlgo',
            'user_password_details.password_salt as salt',
            'user_password_details.password_hash as hashedPassword',
            'phone_number.phone',
        ])
        .$call((qb) => {
            if (clientId) {
                qb.where('user.id', '=', clientId);
            } else if (email) {
                qb.where('user.email', '=', email);
            }

            return qb;
        })
        .executeTakeFirstOrThrow();

    const authenticated = await verifyPassword(password, user);

    if (!authenticated) {
        throw new UnauthorizedError('Invalid credentials');
    }

    const user2FA = await db
        .selectFrom('user_2fa')
        .select(['method'])
        .where('user_id', '=', user.id)
        .executeTakeFirst();

    const loginSessionId = randomUUID();
    const loginSession = {
        sessionId: loginSessionId,
        userId: user.id,
        email: user.email,
        userName: user.first_name,
        clientId: clientId || undefined,
        passwordVerified: true,
        twoFactorVerified: false,
        mpinVerified: false,
        isUsed: false,
        createdAt: new Date().toISOString(),
    };

    const redisKey = `login_session:${loginSessionId}`;
    await redisClient.set(redisKey, JSON.stringify(loginSession));
    await redisClient.expire(redisKey, 10 * 60);

    if (user2FA && user2FA.method !== 'disabled') {
        const method = user2FA.method as TwoFactorMethod;

        if (method === TwoFactorMethod.SMS_OTP) {
            const phoneStr = String(user.phone);

            const smsOtp = new PhoneOtpVerification(user.email, '2fa-login', phoneStr);
            await smsOtp.sendOtp();

            const otpKey = `phone-otp:2fa-login:${user.phone}`;
            const otp = await redisClient.get(otpKey);

            // Send SMS using the 2FA template
            try {
                if (otp) {
                    await smsService.sendTemplatedSms(phoneStr, SmsTemplateType.TWO_FACTOR_AUTHENTICATION_OTP, [otp]);
                    logger.info(`2FA OTP SMS sent to ${user.phone}`);
                }
            } catch (error) {
                logger.error(`Failed to send 2FA OTP SMS: ${error}`);
            }

            res.status(OK).json({
                message: 'Password verified. SMS OTP sent for 2FA verification.',
                data: {
                    sessionId: loginSessionId,
                    nextStep: '2fa',
                    twoFactorMethod: method,
                },
            });
        } else {
            const user2FADetails = await db
                .selectFrom('user_2fa')
                .select(['secret'])
                .where('user_id', '=', user.id)
                .executeTakeFirst();

            let qrCodeUrl;
            if (user2FADetails?.secret) {
                const secretObj = speakeasy.generateSecret({
                    name: `Sapphire (${user.email})`,
                    issuer: 'Sapphire Trading',
                });

                secretObj.base32 = user2FADetails.secret;

                qrCodeUrl = await QRCode.toDataURL(secretObj.otpauth_url!);
            }

            res.status(OK).json({
                message: 'Password verified. Please enter your authenticator code.',
                data: {
                    sessionId: loginSessionId,
                    nextStep: '2fa',
                    twoFactorMethod: method,
                    qrCodeUrl,
                    manualEntryKey: user2FADetails?.secret,
                },
            });
        }
        return;
    }
    res.status(OK).json({
        message: 'Password verified. Please enter your MPIN.',
        data: {
            sessionId: loginSessionId,
            nextStep: 'mpin',
        },
    });
};

// Verify 2FA during login
const verify2FA = async (
    req: Request<undefined, ParamsDictionary, DefaultResponseData, Verify2FARequestType>,
    res: Response,
) => {
    const { sessionId, token } = req.body;

    const redisKey = `login_session:${sessionId}`;
    const sessionStr = await redisClient.get(redisKey);

    if (!sessionStr) {
        throw new UnauthorizedError('Login session expired or invalid');
    }

    const session = JSON.parse(sessionStr);

    if (session.isUsed) {
        throw new UnauthorizedError('Login session already used');
    }

    if (!session.passwordVerified) {
        throw new UnauthorizedError('Password verification required first');
    }

    if (session.twoFactorVerified) {
        throw new UnauthorizedError('2FA already verified');
    }

    // Get user's 2FA configuration
    const user2FA = await db
        .selectFrom('user_2fa')
        .innerJoin('user', 'user_2fa.user_id', 'user.id')
        .innerJoin('phone_number', 'user.phone', 'phone_number.id')
        .select(['user_2fa.method', 'user_2fa.secret', 'phone_number.phone', 'user.email'])
        .where('user_2fa.user_id', '=', session.userId)
        .executeTakeFirst();

    if (!user2FA) {
        throw new UnauthorizedError('2FA is not enabled for this account');
    }

    const method = user2FA.method as TwoFactorMethod;
    let verified = false;

    if (method === TwoFactorMethod.SMS_OTP) {
        // Verify SMS OTP
        const smsOtp = new PhoneOtpVerification(user2FA.email, '2fa-login' as any, user2FA.phone);
        try {
            await smsOtp.verifyOtp(token);
            verified = true;
        } catch (error) {
            throw new UnauthorizedError('Invalid SMS OTP');
        }
    } else if (method === TwoFactorMethod.AUTHENTICATOR) {
        // Verify Authenticator token
        verified = speakeasy.totp.verify({
            secret: user2FA.secret!,
            encoding: 'base32',
            token,
            window: 2,
        });

        if (!verified) {
            throw new UnauthorizedError('Invalid authenticator token');
        }
    } else {
        throw new UnauthorizedError('Invalid 2FA method');
    }

    if (!verified) {
        throw new UnauthorizedError('Invalid 2FA token');
    }

    session.twoFactorVerified = true;
    await redisClient.set(redisKey, JSON.stringify(session));

    res.status(OK).json({
        message: '2FA verified. Please enter your MPIN.',
        data: {
            sessionId,
            nextStep: 'mpin',
        },
    });
};

const Resend2FALoginOtp = async (
    req: Request<undefined, ParamsDictionary, DefaultResponseData, { sessionId: string }>,
    res: Response<DefaultResponseData>,
) => {
    const { sessionId } = req.body;

    const redisKey = `login_session:${sessionId}`;
    const sessionStr = await redisClient.get(redisKey);

    if (!sessionStr) {
        throw new UnauthorizedError('Login session expired or invalid');
    }

    const session = JSON.parse(sessionStr);

    if (!session.passwordVerified) {
        throw new UnauthorizedError('Password verification required first');
    }

    // Get user's 2FA configuration
    const user2FA = await db
        .selectFrom('user_2fa')
        .innerJoin('user', 'user_2fa.user_id', 'user.id')
        .innerJoin('phone_number', 'user.phone', 'phone_number.id')
        .select(['user_2fa.method', 'phone_number.phone', 'user.email'])
        .where('user_2fa.user_id', '=', session.userId)
        .executeTakeFirst();

    if (!user2FA) {
        throw new UnauthorizedError('2FA is not enabled for this account');
    }

    if (user2FA.method !== TwoFactorMethod.SMS_OTP) {
        throw new UnauthorizedError('SMS OTP is not enabled for this account');
    }

    // Send SMS OTP
    const smsOtp = new PhoneOtpVerification(user2FA.email, '2fa-login' as any, user2FA.phone);
    await smsOtp.sendOtp();

    const otpKey = `phone-otp:2fa-login:${user2FA.phone}`;
    const otp = await redisClient.get(otpKey);

    try {
        if (otp) {
            await smsService.sendTemplatedSms(user2FA.phone, SmsTemplateType.TWO_FACTOR_AUTHENTICATION_OTP, [otp]);
            logger.info(`2FA OTP SMS resent to ${user2FA.phone}`);
        }
    } catch (error) {
        logger.error(`Failed to resend 2FA OTP SMS: ${error}`);
    }

    res.status(OK).json({
        message: 'OTP sent for 2FA verification',
        data: {
            maskedPhone: user2FA.phone.replace(/(\d{2})(\d{6})(\d{2})/, '$1******$3'),
        },
    });
};

const verifyMpin = async (
    req: Request<undefined, ParamsDictionary, ResponseWithToken, MpinVerifyRequestType>,
    res: Response<ResponseWithToken>,
) => {
    const { mpin, sessionId } = req.body;

    const redisKey = `login_session:${sessionId}`;
    const sessionStr = await redisClient.get(redisKey);

    if (!sessionStr) {
        throw new UnauthorizedError('Login session expired or invalid');
    }

    const session = JSON.parse(sessionStr);

    if (session.isUsed) {
        throw new UnauthorizedError('Login session already used');
    }

    if (!session.passwordVerified) {
        throw new UnauthorizedError('Password verification required first');
    }

    // Check if 2FA was required and verified
    const user2FA = await db
        .selectFrom('user_2fa')
        .select(['method'])
        .where('user_id', '=', session.userId)
        .executeTakeFirst();

    if (user2FA && user2FA.method !== 'disabled') {
        if (!session.twoFactorVerified) {
            throw new UnauthorizedError('2FA verification required first');
        }
    }

    if (session.mpinVerified) {
        throw new UnauthorizedError('MPIN already verified');
    }

    const userId = session.userId;

    const mpinRecord = await db
        .selectFrom('user_mpin')
        .innerJoin('hashing_algorithm', 'user_mpin.hash_algo_id', 'hashing_algorithm.id')
        .select([
            'user_mpin.mpin_hash as hashedPassword',
            'user_mpin.mpin_salt as salt',
            'user_mpin.is_active',
            'user_mpin.failed_attempts',
            'hashing_algorithm.name as hashAlgo',
        ])
        .where('user_mpin.client_id', '=', userId)
        .executeTakeFirst();

    if (!mpinRecord) {
        throw new UnauthorizedError('MPIN not set for this user');
    }

    if (!mpinRecord.is_active) {
        throw new UnauthorizedError('MPIN is disabled for this user');
    }

    if (mpinRecord.failed_attempts >= 3) {
        throw new UnauthorizedError('MPIN is locked due to too many failed attempts');
    }

    const authenticated = await verifyPassword(mpin, {
        hashedPassword: mpinRecord.hashedPassword,
        salt: mpinRecord.salt,
        hashAlgo: mpinRecord.hashAlgo,
    });

    if (!authenticated) {
        await db
            .updateTable('user_mpin')
            .set({
                failed_attempts: mpinRecord.failed_attempts + 1,
                last_failed_attempt: new Date(),
                updated_at: new Date(),
            })
            .where('client_id', '=', userId)
            .execute();

        throw new UnauthorizedError('Invalid MPIN');
    }

    await db
        .updateTable('user_mpin')
        .set({
            failed_attempts: 0,
            last_failed_attempt: null,
            updated_at: new Date(),
        })
        .where('client_id', '=', userId)
        .execute();

    // Complete the login
    session.mpinVerified = true;
    session.isUsed = true;
    await redisClient.set(redisKey, JSON.stringify(session));

    // Generate token
    const token = sign<SessionJwtType>({
        userId: session.userId,
    });

    await sendLoginAlert(session.email, {
        userName: session.userName,
        email: session.email,
        ip: req.ip || 'N/A',
        deviceType: req.get('User-Agent') || 'Unknown Device',
        location: 'Unknown Location',
    });

    res.status(OK).json({
        message: 'Login successful',
        token,
    });
};

// reset password
const resetPassword = async (
    req: Request<SessionJwtType, ParamsDictionary, DefaultResponseData, ResetPasswordRequestType>,
    res: Response,
) => {
    const { userId } = req.auth!;
    const { currentPassword, newPassword } = req.body;

    // Fetch user details
    const user = await db
        .selectFrom('user')
        .innerJoin('user_password_details', 'user.id', 'user_password_details.user_id')
        .innerJoin('hashing_algorithm', 'user_password_details.hash_algo_id', 'hashing_algorithm.id')
        .innerJoin('user_name', 'user.name', 'user_name.id')
        .innerJoin('phone_number', 'user.phone', 'phone_number.id')
        .select([
            'user.id',
            'user.email',
            'user_name.first_name',
            'user_password_details.password_hash as hashedPassword',
            'user_password_details.password_salt as salt',
            'hashing_algorithm.name as hashAlgo',
            'phone_number.phone',
        ])
        .where('user.id', '=', userId)
        .executeTakeFirstOrThrow();

    // Verify current password
    const isCurrentPasswordValid = await verifyPassword(currentPassword, user);

    if (!isCurrentPasswordValid) {
        throw new UnauthorizedError('Current password is incorrect');
    }

    const hashedPassword = await hashPassword(newPassword, 'bcrypt');

    // Update the user's password
    await db.transaction().execute(async (tx) => {
        await tx
            .updateTable('user_password_details')
            .set({
                password_hash: hashedPassword.hashedPassword,
                password_salt: hashedPassword.salt,
            })
            .where('user_id', '=', userId)
            .execute();
    });

    // Send password change confirmation email using notification service
    await sendPasswordChangeConfirmation(user.email, {
        userName: user.first_name,
        email: user.email,
        ip: req.ip || req.connection.remoteAddress || 'N/A',
        deviceType: req.get('User-Agent') || 'Unknown Device',
        location: 'Unknown Location', // You can add geolocation if needed
    });

    try {
        if (user.phone) {
            await smsService.sendTemplatedSms(user.phone, SmsTemplateType.PASSWORD_CHANGE_CONFIRMATION, [
                user.first_name,
            ]);
            logger.info(`Password change confirmation SMS sent to ${user.phone}`);
        }
    } catch (error) {
        // Log error but don't fail the password reset process if SMS fails
        logger.error(`Failed to send password change confirmation SMS: ${error}`);
    }
    res.status(OK).json({
        message: 'Password reset successful',
    });
};

// forgot password-initate
const forgotPasswordInitiate = async (
    req: Request<undefined, ParamsDictionary, DefaultResponseData, ForgotPasswordRequestType>,
    res: Response,
) => {
    const { panNumber } = req.body;

    const user = await db
        .selectFrom('user')
        .innerJoin('pan_detail', 'user.pan_id', 'pan_detail.id')
        .innerJoin('user_name', 'user.name', 'user_name.id')
        .innerJoin('phone_number', 'user.phone', 'phone_number.id')
        .select(['user.id', 'user.email', 'user_name.first_name', 'phone_number.phone'])
        .where('pan_detail.pan_number', '=', panNumber)
        .executeTakeFirstOrThrow();

    // generate a requestID
    const requestId = randomUUID();

    // Create a session
    const session = {
        requestId,
        userId: user.id,
        email: user.email,
        userName: user.first_name,
        isVerified: false,
        isUsed: false,
        createdAt: new Date().toISOString(),
    };

    // store in redis
    const redisKey = `forgot_password:${requestId}`;
    await redisClient.set(redisKey, JSON.stringify(session));
    await redisClient.expire(redisKey, 15 * 60);

    const emailOtp = new EmailOtpVerification(user.email, 'forgot-password');
    await emailOtp.sendOtp();

    const otpKey = `email-otp:forgot-password:${user.email}`;
    const otp = await redisClient.get(otpKey);

    // Send OTP via SMS if phone number and OTP are available
    try {
        if (user.phone && otp) {
            await smsService.sendTemplatedSms(user.phone, SmsTemplateType.TERMINAL_PWD_RESET_OTP, [otp]);
            logger.info(`Password reset OTP SMS sent to ${user.phone}`);
        }
    } catch (error) {
        logger.error(`Failed to send password reset OTP SMS: ${error}`);
    }

    res.status(OK).json({
        message: 'OTP sent to your registered email',
        data: { requestId, maskedEmail: user.email.replace(/(.{2})(.*)(@.*)/, '$1***$3') },
    });
};

// Verify Forgot password OTP

const forgotOTPverify = async (
    req: Request<undefined, ParamsDictionary, DefaultResponseData, ForgotOTPVerifyRequestType>,
    res: Response,
) => {
    const { requestId, emailOtp } = req.body;
    const redisKey = `forgot_password:${requestId}`;
    const sessionStr = await redisClient.get(redisKey);

    if (!sessionStr) {
        throw new UnauthorizedError('Session expired or invalid');
    }

    const session = JSON.parse(sessionStr);
    if (session.isVerified || session.isUsed) {
        throw new UnauthorizedError('Session already verified or used');
    }

    const emailOtpInstance = new EmailOtpVerification(session.email, 'forgot-password');
    await emailOtpInstance.verifyOtp(emailOtp);

    session.isVerified = true;
    await redisClient.set(redisKey, JSON.stringify(session));
    await redisClient.expire(redisKey, 10 * 60);

    res.status(OK).json({ message: 'OTP verified. Proceed to reset password.' });
};

// resend-forgot-OTP
const resendForgotPasswordOtp = async (
    req: Request<undefined, ParamsDictionary, DefaultResponseData, ResendForgotPasswordOtpRequestType>,
    res: Response,
) => {
    const { requestId } = req.body;
    const redisKey = `forgot_password:${requestId}`;
    const sessionStr = await redisClient.get(redisKey);

    if (!sessionStr) {
        throw new UnauthorizedError('Session expired or invalid');
    }

    const session = JSON.parse(sessionStr);

    if (session.isUsed) {
        throw new UnauthorizedError('Session already used');
    }

    const user = await db
        .selectFrom('user')
        .innerJoin('phone_number', 'user.phone', 'phone_number.id')
        .select(['phone_number.phone'])
        .where('user.id', '=', session.userId)
        .executeTakeFirst();

    const emailOtp = new EmailOtpVerification(session.email, 'forgot-password');
    await emailOtp.sendOtp();

    const otpKey = `email-otp:forgot-password:${session.email}`;
    const otp = await redisClient.get(otpKey);

    // Send OTP via SMS if phone number and OTP are available
    try {
        if (user && user.phone && otp) {
            await smsService.sendTemplatedSms(user.phone, SmsTemplateType.TERMINAL_PWD_RESET_OTP, [otp]);
            logger.info(`Password reset OTP SMS resent to ${user.phone}`);
        }
    } catch (error) {
        logger.error(`Failed to resend password reset OTP SMS: ${error}`);
    }

    await redisClient.expire(redisKey, 10 * 60);

    res.status(OK).json({
        message: 'OTP resent successfully',
        data: { maskedEmail: session.email.replace(/(.{2})(.*)(@.*)/, '$1***$3') },
    });
};

// password reset

const forgotPasswordReset = async (
    req: Request<undefined, ParamsDictionary, DefaultResponseData, NewPasswordRequestType>,
    res: Response,
) => {
    const { requestId, newPassword, confirmPassword } = req.body;

    if (newPassword !== confirmPassword) {
        throw new UnauthorizedError('Passwords do not match');
    }

    const redisKey = `forgot_password:${requestId}`;

    const sessionStr = await redisClient.get(redisKey);
    if (!sessionStr) throw new UnauthorizedError('Session expired or invalid');

    const session = JSON.parse(sessionStr);

    if (!session.isVerified || session.isUsed) {
        throw new UnauthorizedError('OTP not verified or already used');
    }

    const user = await db
        .selectFrom('user')
        .innerJoin('phone_number', 'user.phone', 'phone_number.id')
        .innerJoin('user_name', 'user.name', 'user_name.id')
        .select(['phone_number.phone', 'user_name.first_name'])
        .where('user.id', '=', session.userId)
        .executeTakeFirst();

    // hash the password
    const hashed = await hashPassword(newPassword, 'bcrypt');
    await db.transaction().execute(async (tx) => {
        await tx
            .updateTable('user_password_details')
            .set({
                password_hash: hashed.hashedPassword,
                password_salt: hashed.salt,
            })
            .where('user_id', '=', session.userId)
            .execute();
    });

    // mark the session as used
    session.isUsed = true;
    await redisClient.set(redisKey, JSON.stringify(session));
    await redisClient.expire(redisKey, 5 * 60);

    // Send password change confirmation email using data from session
    await sendPasswordChangeConfirmation(session.email, {
        userName: session.userName,
        email: session.email,
        ip: req.ip || 'N/A',
        deviceType: req.get('User-Agent') || 'Unknown Device',
        location: 'Unknown Location',
    });
    try {
        if (user && user.phone) {
            await smsService.sendTemplatedSms(user.phone, SmsTemplateType.PASSWORD_CHANGE_CONFIRMATION, [
                user.first_name || session.userName,
            ]);
            logger.info(`Password change confirmation SMS sent to ${user.phone}`);
        }
    } catch (error) {
        logger.error(`Failed to send password change confirmation SMS: ${error}`);
    }

    res.status(OK).json({ message: 'Password reset successful' });
};

const forgotMpinInitiate = async (
    req: Request<undefined, ParamsDictionary, DefaultResponseData, ForgotMpinRequestType>,
    res: Response,
) => {
    const user = await db
        .selectFrom('user')
        .innerJoin('user_name', 'user.name', 'user_name.id')
        .innerJoin('phone_number', 'user.phone', 'phone_number.id')
        .select(['user.id', 'user.email', 'user_name.first_name', 'phone_number.phone'])
        .$call((qb) => {
            if ('clientId' in req.body) {
                qb.where('user.id', '=', req.body.clientId);
            } else if ('email' in req.body) {
                qb.where('user.email', '=', req.body.email);
            }
            return qb;
        })
        .executeTakeFirstOrThrow();

    const mpinExists = await db
        .selectFrom('user_mpin')
        .select('id')
        .where('client_id', '=', user.id)
        .executeTakeFirst();

    if (!mpinExists) {
        throw new UnauthorizedError('MPIN not set for this user');
    }

    const requestId = randomUUID();

    // Create a session
    const session = {
        requestId,
        userId: user.id,
        email: user.email,
        userName: user.first_name,
        isVerified: false,
        isUsed: false,
        createdAt: new Date().toISOString(),
    };

    const redisKey = `forgot_mpin:${requestId}`;
    await redisClient.set(redisKey, JSON.stringify(session));
    await redisClient.expire(redisKey, 15 * 60);

    const emailOtp = new EmailOtpVerification(user.email, 'forgot-mpin');
    await emailOtp.sendOtp();

    const otpKey = `email-otp:forgot-mpin:${user.email}`;
    const otp = await redisClient.get(otpKey);

    try {
        if (user.phone && otp) {
            await smsService.sendTemplatedSms(user.phone, SmsTemplateType.FORGET_MPIN, [otp]);
            logger.info(`MPIN reset OTP SMS sent to ${user.phone}`);
        }
    } catch (error) {
        logger.error(`Failed to send MPIN reset OTP SMS: ${error}`);
    }

    res.status(OK).json({
        message: 'OTP sent to your registered email for MPIN reset',
        data: { requestId, maskedEmail: user.email.replace(/(.{2})(.*)(@.*)/, '$1***$3') },
    });
};

// Forgot MPIN - Verify OTP
const forgotMpinOtpVerify = async (
    req: Request<undefined, ParamsDictionary, DefaultResponseData, ForgotMpinOtpVerifyRequestType>,
    res: Response,
) => {
    const { requestId, emailOtp } = req.body;
    const redisKey = `forgot_mpin:${requestId}`;
    const sessionStr = await redisClient.get(redisKey);

    if (!sessionStr) {
        throw new UnauthorizedError('Session expired or invalid');
    }

    const session = JSON.parse(sessionStr);
    if (session.isVerified || session.isUsed) {
        throw new UnauthorizedError('Session already verified or used');
    }

    const emailOtpInstance = new EmailOtpVerification(session.email, 'forgot-mpin');
    await emailOtpInstance.verifyOtp(emailOtp);

    session.isVerified = true;
    await redisClient.set(redisKey, JSON.stringify(session));
    await redisClient.expire(redisKey, 10 * 60);

    res.status(OK).json({ message: 'OTP verified. You can now set a new MPIN.' });
};

// Forgot MPIN - Resend OTP
const resendForgotMpinOtp = async (
    req: Request<undefined, ParamsDictionary, DefaultResponseData, ResendForgotMpinOtpRequestType>,
    res: Response,
) => {
    const { requestId } = req.body;
    const redisKey = `forgot_mpin:${requestId}`;
    const sessionStr = await redisClient.get(redisKey);

    if (!sessionStr) {
        throw new UnauthorizedError('Session expired or invalid');
    }

    const session = JSON.parse(sessionStr);

    if (session.isUsed) {
        throw new UnauthorizedError('Session already used');
    }

    const emailOtp = new EmailOtpVerification(session.email, 'forgot-mpin');
    await emailOtp.sendOtp();

    await redisClient.expire(redisKey, 10 * 60);

    res.status(OK).json({
        message: 'OTP resent successfully',
        data: { maskedEmail: session.email.replace(/(.{2})(.*)(@.*)/, '$1***$3') },
    });
};

// Forgot MPIN - Reset MPIN
const forgotMpinReset = async (
    req: Request<undefined, ParamsDictionary, DefaultResponseData, NewMpinRequestType>,
    res: Response,
) => {
    const { requestId, newMpin } = req.body;

    const redisKey = `forgot_mpin:${requestId}`;

    const sessionStr = await redisClient.get(redisKey);
    if (!sessionStr) throw new UnauthorizedError('Session expired or invalid');

    const session = JSON.parse(sessionStr);

    if (!session.isVerified || session.isUsed) {
        throw new UnauthorizedError('OTP not verified or already used');
    }

    const user = await db
        .selectFrom('user')
        .innerJoin('phone_number', 'user.phone', 'phone_number.id')
        .innerJoin('user_name', 'user.name', 'user_name.id')
        .select(['phone_number.phone', 'user_name.first_name'])
        .where('user.id', '=', session.userId)
        .executeTakeFirst();

    // Hash the new MPIN
    const hashedMpin = await hashPassword(newMpin, 'bcrypt');

    const hashAlgoRecord = await db
        .selectFrom('hashing_algorithm')
        .select('id')
        .where('name', '=', hashedMpin.hashAlgo)
        .executeTakeFirstOrThrow();

    await db.transaction().execute(async (tx) => {
        await tx
            .updateTable('user_mpin')
            .set({
                mpin_hash: hashedMpin.hashedPassword,
                mpin_salt: hashedMpin.salt,
                hash_algo_id: hashAlgoRecord.id,
                failed_attempts: 0,
                last_failed_attempt: null,
                is_active: true,
                updated_at: new Date(),
            })
            .where('client_id', '=', session.userId)
            .execute();
    });

    // Mark the session as used
    session.isUsed = true;
    await redisClient.set(redisKey, JSON.stringify(session));
    await redisClient.expire(redisKey, 5 * 60);

    // Send MPIN change confirmation email
    await sendMpinChangeConfirmation(session.email, {
        userName: session.userName,
        email: session.email,
        ip: req.ip || 'N/A',
        deviceType: req.get('User-Agent') || 'Unknown Device',
        location: 'Unknown Location',
    });

    try {
        if (user && user.phone) {
            await smsService.sendTemplatedSms(user.phone, SmsTemplateType.PASSWORD_CHANGE_CONFIRMATION, [
                user.first_name || session.userName,
            ]);
            logger.info(`MPIN change confirmation SMS sent to ${user.phone}`);
        }
    } catch (error) {
        logger.error(`Failed to send MPIN change confirmation SMS: ${error}`);
    }

    res.status(OK).json({ message: 'MPIN reset successful' });
};

<<<<<<< HEAD
// Setup 2FA
const setup2FA = async (
    req: Request<SessionJwtType, ParamsDictionary, DefaultResponseData, Setup2FARequestType>,
    res: Response<Setup2FAResponseType>,
) => {
    const { userId } = req.auth!;
    const { password } = req.body;

    // Verify user password first
    const user = await db
        .selectFrom('user')
        .innerJoin('user_password_details', 'user.id', 'user_password_details.user_id')
        .innerJoin('hashing_algorithm', 'user_password_details.hash_algo_id', 'hashing_algorithm.id')
        .innerJoin('user_name', 'user.name', 'user_name.id')
        .select([
            'user.id',
            'user.email',
            'user_name.first_name',
            'hashing_algorithm.name as hashAlgo',
            'user_password_details.password_salt as salt',
            'user_password_details.password_hash as hashedPassword',
        ])
        .where('user.id', '=', userId)
        .executeTakeFirstOrThrow();

    const authenticated = await verifyPassword(password, user);
    if (!authenticated) {
        throw new UnauthorizedError('Invalid password');
    }

    // Check if 2FA is already enabled
    const existing2FA = await db
        .selectFrom('user_2fa')
        .select('secret')
        .where('user_id', '=', userId)
        .executeTakeFirst();

    if (existing2FA) {
        throw new UnauthorizedError('2FA is already enabled for this account');
    }

    // Generate secret
    const secret = speakeasy.generateSecret({
        name: `Sapphire (${user.email})`,
        issuer: 'Sapphire Trading',
        length: 32,
    });

    // Generate QR code
    const qrCodeUrl = await QRCode.toDataURL(secret.otpauth_url!);

    // Store temporary secret in Redis (expires in 10 minutes)
    const tempKey = `2fa_setup:${userId}`;
    await redisClient.set(tempKey, secret.base32);
    await redisClient.expire(tempKey, 10 * 60);

    res.status(OK).json({
        message: '2FA setup initiated. Please verify with your authenticator app.',
        data: {
            secret: secret.base32,
            qrCodeUrl,
            manualEntryKey: secret.base32,
        },
    });
};

// Verify 2FA setup
const verify2FASetup = async (
    req: Request<SessionJwtType, ParamsDictionary, DefaultResponseData, Verify2FASetupRequestType>,
    res: Response,
) => {
    const { userId } = req.auth!;
    const { secret, token } = req.body;

    // Retrieve secret from Redis
    const tempKey = `2fa_setup:${userId}`;
    const storedSecret = await redisClient.get(tempKey);

    if (!storedSecret || storedSecret !== secret) {
        throw new UnauthorizedError('Invalid or expired setup session');
    }

    // Verify the token
    const verified = speakeasy.totp.verify({
        secret,
        encoding: 'base32',
        token,
        window: 2,
    });

    if (!verified) {
        throw new UnauthorizedError('Invalid 2FA token');
    }

    // Save 2FA secret to database
    await db.transaction().execute(async (tx) => {
        await tx
            .insertInto('user_2fa')
            .values({
                user_id: userId,
                secret,
            })
            .onConflict((oc) =>
                oc.column('user_id').doUpdateSet({
                    secret,
                    updated_at: new Date(),
                }),
            )
            .execute();
    });

    // Remove temporary key
    await redisClient.del(tempKey);

    res.status(OK).json({
        message: '2FA has been successfully enabled for your account',
    });
};

// Verify 2FA during login
const verify2FA = async (
    req: Request<undefined, ParamsDictionary, DefaultResponseData, Verify2FARequestType>,
    res: Response<ResponseWithToken>,
) => {
    const { sessionId, token } = req.body;

    const redisKey = `login_session:${sessionId}`;
    const sessionStr = await redisClient.get(redisKey);

    if (!sessionStr) {
        throw new UnauthorizedError('Login session expired or invalid');
    }

    const session = JSON.parse(sessionStr);

    if (session.isUsed) {
        throw new UnauthorizedError('Login session already used');
    }

    if (!session.passwordVerified || !session.otpVerified || !session.mpinVerified) {
        throw new UnauthorizedError('Complete previous authentication steps first');
    }

    // Get user's 2FA secret
    const user = await db
        .selectFrom('user')
        .innerJoin('user_2fa', 'user.id', 'user_2fa.user_id')
        .innerJoin('phone_number', 'user.phone', 'phone_number.id')
        .select(['user_2fa.secret', 'phone_number.phone'])
        .where('user.id', '=', session.userId)
        .executeTakeFirst();

    if (!user) {
        throw new UnauthorizedError('2FA is not enabled for this account');
    }

    // Verify the token
    const verified = speakeasy.totp.verify({
        secret: user.secret!,
        encoding: 'base32',
        token,
        window: 2,
    });

    if (!verified) {
        throw new UnauthorizedError('Invalid 2FA token');
    }

    // Mark session as used and generate JWT
    session.isUsed = true;
    session.twoFactorVerified = true;
    await redisClient.set(redisKey, JSON.stringify(session));

    const jwtToken = sign<SessionJwtType>({ userId: session.userId });

    // Send login notification
    await sendLoginAlert(session.email, {
        userName: session.userName,
        email: session.email,
        ip: req.ip || 'N/A',
        deviceType: req.get('User-Agent') || 'Unknown Device',
        location: 'Unknown Location',
    });

    try {
        if (user.phone) {
            await smsService.sendTemplatedSms(user.phone, SmsTemplateType.TWO_FACTOR_AUTHENTICATION_OTP, [token]);
            logger.info(`2FA verification SMS sent to ${user.phone}`);
        }
    } catch (error) {
        logger.error(`Failed to send 2FA verification SMS: ${error}`);
    }

    res.status(OK).json({
        message: 'Login successful',
        token: jwtToken,
    });
};

// Disable 2FA
const disable2FA = async (
    req: Request<SessionJwtType, ParamsDictionary, DefaultResponseData, Disable2FARequestType>,
    res: Response,
) => {
    const { userId } = req.auth!;
    const { password, token } = req.body;

    // Verify user password
    const user = await db
        .selectFrom('user')
        .innerJoin('user_password_details', 'user.id', 'user_password_details.user_id')
        .innerJoin('hashing_algorithm', 'user_password_details.hash_algo_id', 'hashing_algorithm.id')
        .select([
            'user.id',
            'hashing_algorithm.name as hashAlgo',
            'user_password_details.password_salt as salt',
            'user_password_details.password_hash as hashedPassword',
        ])
        .where('user.id', '=', userId)
        .executeTakeFirstOrThrow();

    const authenticated = await verifyPassword(password, user);
    if (!authenticated) {
        throw new UnauthorizedError('Invalid password');
    }

    // Get user's 2FA secret
    const user2FA = await db.selectFrom('user_2fa').select('secret').where('user_id', '=', userId).executeTakeFirst();

    if (!user2FA) {
        throw new UnauthorizedError('2FA is not enabled for this account');
    }

    // Verify the 2FA token
    const verified = speakeasy.totp.verify({
        secret: user2FA.secret!,
        encoding: 'base32',
        token,
        window: 2,
    });

    if (!verified) {
        throw new UnauthorizedError('Invalid 2FA token');
    }

    // Disable 2FA
    await db.transaction().execute(async (tx) => {
        await tx.deleteFrom('user_2fa').where('user_id', '=', userId).execute();
    });

    res.status(OK).json({
        message: '2FA has been successfully disabled for your account',
    });
};

=======
>>>>>>> 26d95aec
export {
    login,
    verifyMpin,
    resetPassword,
    forgotPasswordInitiate,
    resendForgotPasswordOtp,
    forgotOTPverify,
    forgotPasswordReset,
    forgotMpinInitiate,
    forgotMpinOtpVerify,
    resendForgotMpinOtp,
    forgotMpinReset,
    verify2FA,
    Resend2FALoginOtp,
};<|MERGE_RESOLUTION|>--- conflicted
+++ resolved
@@ -921,264 +921,6 @@
     res.status(OK).json({ message: 'MPIN reset successful' });
 };
 
-<<<<<<< HEAD
-// Setup 2FA
-const setup2FA = async (
-    req: Request<SessionJwtType, ParamsDictionary, DefaultResponseData, Setup2FARequestType>,
-    res: Response<Setup2FAResponseType>,
-) => {
-    const { userId } = req.auth!;
-    const { password } = req.body;
-
-    // Verify user password first
-    const user = await db
-        .selectFrom('user')
-        .innerJoin('user_password_details', 'user.id', 'user_password_details.user_id')
-        .innerJoin('hashing_algorithm', 'user_password_details.hash_algo_id', 'hashing_algorithm.id')
-        .innerJoin('user_name', 'user.name', 'user_name.id')
-        .select([
-            'user.id',
-            'user.email',
-            'user_name.first_name',
-            'hashing_algorithm.name as hashAlgo',
-            'user_password_details.password_salt as salt',
-            'user_password_details.password_hash as hashedPassword',
-        ])
-        .where('user.id', '=', userId)
-        .executeTakeFirstOrThrow();
-
-    const authenticated = await verifyPassword(password, user);
-    if (!authenticated) {
-        throw new UnauthorizedError('Invalid password');
-    }
-
-    // Check if 2FA is already enabled
-    const existing2FA = await db
-        .selectFrom('user_2fa')
-        .select('secret')
-        .where('user_id', '=', userId)
-        .executeTakeFirst();
-
-    if (existing2FA) {
-        throw new UnauthorizedError('2FA is already enabled for this account');
-    }
-
-    // Generate secret
-    const secret = speakeasy.generateSecret({
-        name: `Sapphire (${user.email})`,
-        issuer: 'Sapphire Trading',
-        length: 32,
-    });
-
-    // Generate QR code
-    const qrCodeUrl = await QRCode.toDataURL(secret.otpauth_url!);
-
-    // Store temporary secret in Redis (expires in 10 minutes)
-    const tempKey = `2fa_setup:${userId}`;
-    await redisClient.set(tempKey, secret.base32);
-    await redisClient.expire(tempKey, 10 * 60);
-
-    res.status(OK).json({
-        message: '2FA setup initiated. Please verify with your authenticator app.',
-        data: {
-            secret: secret.base32,
-            qrCodeUrl,
-            manualEntryKey: secret.base32,
-        },
-    });
-};
-
-// Verify 2FA setup
-const verify2FASetup = async (
-    req: Request<SessionJwtType, ParamsDictionary, DefaultResponseData, Verify2FASetupRequestType>,
-    res: Response,
-) => {
-    const { userId } = req.auth!;
-    const { secret, token } = req.body;
-
-    // Retrieve secret from Redis
-    const tempKey = `2fa_setup:${userId}`;
-    const storedSecret = await redisClient.get(tempKey);
-
-    if (!storedSecret || storedSecret !== secret) {
-        throw new UnauthorizedError('Invalid or expired setup session');
-    }
-
-    // Verify the token
-    const verified = speakeasy.totp.verify({
-        secret,
-        encoding: 'base32',
-        token,
-        window: 2,
-    });
-
-    if (!verified) {
-        throw new UnauthorizedError('Invalid 2FA token');
-    }
-
-    // Save 2FA secret to database
-    await db.transaction().execute(async (tx) => {
-        await tx
-            .insertInto('user_2fa')
-            .values({
-                user_id: userId,
-                secret,
-            })
-            .onConflict((oc) =>
-                oc.column('user_id').doUpdateSet({
-                    secret,
-                    updated_at: new Date(),
-                }),
-            )
-            .execute();
-    });
-
-    // Remove temporary key
-    await redisClient.del(tempKey);
-
-    res.status(OK).json({
-        message: '2FA has been successfully enabled for your account',
-    });
-};
-
-// Verify 2FA during login
-const verify2FA = async (
-    req: Request<undefined, ParamsDictionary, DefaultResponseData, Verify2FARequestType>,
-    res: Response<ResponseWithToken>,
-) => {
-    const { sessionId, token } = req.body;
-
-    const redisKey = `login_session:${sessionId}`;
-    const sessionStr = await redisClient.get(redisKey);
-
-    if (!sessionStr) {
-        throw new UnauthorizedError('Login session expired or invalid');
-    }
-
-    const session = JSON.parse(sessionStr);
-
-    if (session.isUsed) {
-        throw new UnauthorizedError('Login session already used');
-    }
-
-    if (!session.passwordVerified || !session.otpVerified || !session.mpinVerified) {
-        throw new UnauthorizedError('Complete previous authentication steps first');
-    }
-
-    // Get user's 2FA secret
-    const user = await db
-        .selectFrom('user')
-        .innerJoin('user_2fa', 'user.id', 'user_2fa.user_id')
-        .innerJoin('phone_number', 'user.phone', 'phone_number.id')
-        .select(['user_2fa.secret', 'phone_number.phone'])
-        .where('user.id', '=', session.userId)
-        .executeTakeFirst();
-
-    if (!user) {
-        throw new UnauthorizedError('2FA is not enabled for this account');
-    }
-
-    // Verify the token
-    const verified = speakeasy.totp.verify({
-        secret: user.secret!,
-        encoding: 'base32',
-        token,
-        window: 2,
-    });
-
-    if (!verified) {
-        throw new UnauthorizedError('Invalid 2FA token');
-    }
-
-    // Mark session as used and generate JWT
-    session.isUsed = true;
-    session.twoFactorVerified = true;
-    await redisClient.set(redisKey, JSON.stringify(session));
-
-    const jwtToken = sign<SessionJwtType>({ userId: session.userId });
-
-    // Send login notification
-    await sendLoginAlert(session.email, {
-        userName: session.userName,
-        email: session.email,
-        ip: req.ip || 'N/A',
-        deviceType: req.get('User-Agent') || 'Unknown Device',
-        location: 'Unknown Location',
-    });
-
-    try {
-        if (user.phone) {
-            await smsService.sendTemplatedSms(user.phone, SmsTemplateType.TWO_FACTOR_AUTHENTICATION_OTP, [token]);
-            logger.info(`2FA verification SMS sent to ${user.phone}`);
-        }
-    } catch (error) {
-        logger.error(`Failed to send 2FA verification SMS: ${error}`);
-    }
-
-    res.status(OK).json({
-        message: 'Login successful',
-        token: jwtToken,
-    });
-};
-
-// Disable 2FA
-const disable2FA = async (
-    req: Request<SessionJwtType, ParamsDictionary, DefaultResponseData, Disable2FARequestType>,
-    res: Response,
-) => {
-    const { userId } = req.auth!;
-    const { password, token } = req.body;
-
-    // Verify user password
-    const user = await db
-        .selectFrom('user')
-        .innerJoin('user_password_details', 'user.id', 'user_password_details.user_id')
-        .innerJoin('hashing_algorithm', 'user_password_details.hash_algo_id', 'hashing_algorithm.id')
-        .select([
-            'user.id',
-            'hashing_algorithm.name as hashAlgo',
-            'user_password_details.password_salt as salt',
-            'user_password_details.password_hash as hashedPassword',
-        ])
-        .where('user.id', '=', userId)
-        .executeTakeFirstOrThrow();
-
-    const authenticated = await verifyPassword(password, user);
-    if (!authenticated) {
-        throw new UnauthorizedError('Invalid password');
-    }
-
-    // Get user's 2FA secret
-    const user2FA = await db.selectFrom('user_2fa').select('secret').where('user_id', '=', userId).executeTakeFirst();
-
-    if (!user2FA) {
-        throw new UnauthorizedError('2FA is not enabled for this account');
-    }
-
-    // Verify the 2FA token
-    const verified = speakeasy.totp.verify({
-        secret: user2FA.secret!,
-        encoding: 'base32',
-        token,
-        window: 2,
-    });
-
-    if (!verified) {
-        throw new UnauthorizedError('Invalid 2FA token');
-    }
-
-    // Disable 2FA
-    await db.transaction().execute(async (tx) => {
-        await tx.deleteFrom('user_2fa').where('user_id', '=', userId).execute();
-    });
-
-    res.status(OK).json({
-        message: '2FA has been successfully disabled for your account',
-    });
-};
-
-=======
->>>>>>> 26d95aec
 export {
     login,
     verifyMpin,
