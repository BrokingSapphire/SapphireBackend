--- conflicted
+++ resolved
@@ -11,709 +11,6 @@
     INTERNAL_SERVER_ERROR,
     BAD_REQUEST,
 } from '@app/utils/httpstatus';
-<<<<<<< HEAD
-
-const complianceController = {
-    /**
-     * Render verification details page
-     */
-    async renderVerificationDetails(req: Request, res: Response): Promise<Response> {
-        try {
-            const checkpointId = Number(req.params.checkpointId);
-            const step = req.body.step || 'step1-pan'; // Default to pan verification if step not specified
-
-            const data = {};
-
-            // Route to the appropriate verification step
-            switch (step) {
-                case 'step1-pan':
-                    await this.handlePanVerification(checkpointId, data, res);
-                    break;
-
-                case 'step2-aadhar':
-                    await this.handleAadharVerification(checkpointId, data, res);
-                    break;
-
-                case 'step3-bank':
-                    await this.handleBankVerification(checkpointId, data, res);
-                    break;
-
-                case 'step4-address':
-                    await this.handleAddressVerification(checkpointId, data, res);
-                    break;
-
-                case 'step5-signature':
-                    await this.handleSignatureVerification(checkpointId, data, res);
-                    break;
-
-                case 'step6-ipv':
-                    await this.handleIPVVerification(checkpointId, data, res);
-                    break;
-
-                // case 'step7-fo':
-                //     await this.handleFrontOfficeVerification(checkpointId, data, res);
-                //     break;
-
-                case 'step8-trading':
-                    await this.handleTradingPreferences(checkpointId, data, res);
-                    break;
-
-                case 'step9-nominee':
-                    await this.handleNomineeVerification(checkpointId, data, res);
-                    break;
-
-                // case 'step10-other':
-                //     await this.handleOtherDocuments(checkpointId, data, res);
-                //     break;
-
-                // case 'step11-esign':
-                //     await this.handleEsignVerification(checkpointId, data, res);
-                //     break;
-
-                default:
-                    // If invalid step, return bad request
-                    return res.status(BAD_REQUEST).json({
-                        success: false,
-                        message: 'Invalid verification step',
-                    });
-            }
-
-            // This return is only reached if the handler doesn't send a response
-            return res;
-
-        } catch (error) {
-            logger.error('Error processing verification details:', error);
-            return res.status(INTERNAL_SERVER_ERROR).json({
-                success: false,
-                message: 'An error occurred while processing your request',
-            });
-        }
-    },
-    /**
-     * Handle PAN verification page
-     */
-    async handlePanVerification(checkpointId: number, data: any, res: Response): Promise<void> {
-        try {
-            // Get the checkpoint data using Kysely
-            const checkpoint = await db
-                .selectFrom('signup_checkpoints')
-                .select(['id', 'pan_id', 'father_name', 'name'])
-                .where('id', '=', checkpointId)
-                .executeTakeFirst();
-
-            if (!checkpoint) {
-                res.status(NOT_FOUND).json({
-                    success: false,
-                    message: 'Checkpoint not found',
-                });
-                return;
-            }
-
-            // Get PAN card details using Kysely
-            const panDetails = await db
-                .selectFrom('pan_detail')
-                .innerJoin('user_name', 'user_name.id', 'pan_detail.name')
-                .select([
-                    'pan_detail.id as pan_id',
-                    'pan_detail.pan_number',
-                    'pan_detail.dob',
-                    'user_name.first_name',
-                    'user_name.middle_name',
-                    'user_name.last_name',
-                    'user_name.full_name',
-                ])
-                .where('pan_detail.id', '=', checkpoint.pan_id)
-                .executeTakeFirst();
-
-            if (!panDetails) {
-                res.status(NOT_FOUND).json({
-                    success: false,
-                    message: 'PAN card details not found for this checkpoint',
-                });
-                return;
-            }
-
-            // Get father's name details using Kysely
-            let fatherName = null;
-            if (checkpoint.father_name) {
-                const fatherNameDetails = await db
-                    .selectFrom('user_name')
-                    .select('full_name')
-                    .where('id', '=', checkpoint.father_name)
-                    .executeTakeFirst();
-
-                fatherName = fatherNameDetails?.full_name || null;
-            }
-
-            // Get PAN card image using Kysely
-            const panImage = await db
-                .selectFrom('profile_pictures')
-                .select('data as pan_image')
-                .where('user_id', '=', checkpointId)
-                .executeTakeFirst();
-
-            // Prepare response data
-            const responseData = {
-                pan_id: panDetails.pan_id,
-                pan_number: panDetails.pan_number,
-                full_name: panDetails.full_name,
-                first_name: panDetails.first_name,
-                middle_name: panDetails.middle_name,
-                last_name: panDetails.last_name,
-                dob: panDetails.dob,
-                father_name: fatherName,
-                pan_image: panImage?.pan_image || null,
-            };
-
-            // Send successful response
-            res.status(OK).json({
-                success: true,
-                data: responseData,
-            });
-        } catch (error) {
-            // Log error and send error response
-            logger.error('Error retrieving PAN card details:', error);
-            res.status(INTERNAL_SERVER_ERROR).json({
-                success: false,
-                message: 'Error retrieving PAN card details',
-            });
-        }
-    },
-    /**
-     * Handle Aadhaar verification page
-     */
-    async handleAadharVerification(checkpointId: number, data: any, res: Response): Promise<void> {
-        try {
-            // Get Aadhaar details
-            const aadhaarDetails = await db
-                .selectFrom('aadhaar_detail')
-                .leftJoin('user_name', 'user_name.id', 'aadhaar_detail.name')
-                .leftJoin('address', 'address.id', 'aadhaar_detail.address_id')
-                .leftJoin('city', 'city.id', 'address.city_id')
-                .leftJoin('state', 'state.id', 'address.state_id')
-                .leftJoin('postal_code', 'postal_code.id', 'address.postal_id')
-                .leftJoin('signup_checkpoints', 'signup_checkpoints.aadhaar_id', 'aadhaar_detail.id')
-                .select([
-                    'aadhaar_detail.id as aadhaar_id',
-                    'aadhaar_detail.masked_aadhaar_no',
-                    'aadhaar_detail.dob',
-                    'user_name.full_name',
-                    'address.address1',
-                    'address.address2',
-                    'address.street_name',
-                    'city.name as city_name',
-                    'state.name as state_name',
-                    'postal_code.postal_code',
-                ])
-                .where('signup_checkpoints.id', '=', checkpointId)
-                .executeTakeFirst();
-
-            // If Aadhaar details are not found
-            if (!aadhaarDetails) {
-                res.status(NOT_FOUND).json({
-                    success: false,
-                    message: 'Aadhaar details not found for this checkpoint',
-                });
-                return;
-            }
-
-            // Get Aadhaar image if stored separately
-            // Assuming Aadhaar image might be stored in profile_pictures or a similar table
-            const aadhaarImage = await db
-                .selectFrom('profile_pictures')
-                .select('data as aadhaar_image')
-                .where('user_id', '=', checkpointId)
-                .executeTakeFirst();
-
-            // Format the complete address
-            const formattedAddress = [
-                aadhaarDetails.address1,
-                aadhaarDetails.address2,
-                aadhaarDetails.street_name,
-                aadhaarDetails.city_name,
-                aadhaarDetails.state_name,
-                aadhaarDetails.postal_code,
-            ]
-                .filter(Boolean) // Remove null/undefined values
-                .join(', ');
-
-            const responseData = {
-                aadhaar_id: aadhaarDetails.aadhaar_id,
-                aadhaar_number: aadhaarDetails.masked_aadhaar_no,
-                name: aadhaarDetails.full_name,
-                dob: aadhaarDetails.dob,
-                address: formattedAddress,
-                address_components: {
-                    address1: aadhaarDetails.address1,
-                    address2: aadhaarDetails.address2,
-                    street: aadhaarDetails.street_name,
-                    city: aadhaarDetails.city_name,
-                    state: aadhaarDetails.state_name,
-                    postal_code: aadhaarDetails.postal_code,
-                },
-            };
-
-            res.status(OK).json({
-                success: true,
-                data: responseData,
-            });
-        } catch (error) {
-            logger.error('Error retrieving Aadhaar details:', error);
-            res.status(INTERNAL_SERVER_ERROR).json({
-                success: false,
-                message: 'Error retrieving Aadhaar details',
-            });
-        }
-    },
-
-    /**
-     * Handle bank verification page
-     */
-    async handleBankVerification(checkpointId: number, data: any, res: Response): Promise<void> {
-        try {
-            // Get bank accounts associated with the checkpoint
-            const bankAccounts = await db
-                .selectFrom('bank_to_checkpoint')
-                .innerJoin('bank_account', 'bank_account.id', 'bank_to_checkpoint.bank_account_id')
-                .select([
-                    'bank_account.id as bank_id',
-                    'bank_account.account_no',
-                    'bank_account.ifsc_code',
-                    'bank_account.verification',
-                    'bank_to_checkpoint.is_primary',
-                ])
-                .where('bank_to_checkpoint.checkpoint_id', '=', checkpointId)
-                .execute();
-
-            // If no bank accounts found
-            if (!bankAccounts || bankAccounts.length === 0) {
-                res.status(NOT_FOUND).json({
-                    success: false,
-                    message: 'No bank accounts found for this checkpoint',
-                });
-                return;
-            }
-
-            // Get checkpoint details to find user information
-            const checkpointDetails = await db
-                .selectFrom('signup_checkpoints')
-                .select(['name', 'id'])
-                .where('id', '=', checkpointId)
-                .executeTakeFirst();
-
-            // Format the bank accounts with available details
-            const formattedBankAccountsPromises = bankAccounts.map(async (account) => {
-                // Get account holder name if available
-                let holderName = 'Unknown';
-                if (checkpointDetails && checkpointDetails.name) {
-                    const nameDetails = await db
-                        .selectFrom('user_name')
-                        .select(['full_name'])
-                        .where('id', '=', checkpointDetails.name)
-                        .executeTakeFirst();
-
-                    if (nameDetails) {
-                        holderName = nameDetails.full_name;
-                    }
-                }
-
-                // In a production system, you would have a bank_ifsc table or API service
-                // to lookup bank names and branches from IFSC codes
-                // For now, we'll extract bank code from IFSC (first 4 characters)
-                const bankCode = account.ifsc_code.substring(0, 4);
-
-                // The branch code is typically characters 5-11 in IFSC
-                const branchCode = account.ifsc_code.substring(5);
-
-                // Lookup bank information (simulating a lookup with actual bank names)
-                const bankMap: Record<string, string> = {
-                    HDFC: 'HDFC Bank',
-                    ICIC: 'ICICI Bank',
-                    SBIN: 'State Bank of India',
-                    PUNB: 'Punjab National Bank',
-                    AXIS: 'Axis Bank',
-                    // Add more bank codes and names as needed
-                };
-
-                const bankName = bankMap[bankCode] || `Bank (Code: ${bankCode})`;
-
-                // For account type, we don't have this information in the schema
-                // In a real app, you'd have this information stored somewhere
-                const accountType = 'Savings'; // Default assumption
-
-                // For verification method, we don't have this in the schema
-                // In a real app, this would be stored with the verification details
-                const verificationMethod = 'Penny Drop'; // Default assumption
-
-                return {
-                    bank_id: account.bank_id,
-                    account_number: account.account_no,
-                    holder_name: holderName,
-                    ifsc_code: account.ifsc_code,
-                    bank_name: bankName,
-                    branch: `Branch (Code: ${branchCode})`,
-                    account_type: accountType,
-                    verification_status: account.verification,
-                    verification_method: verificationMethod,
-                    is_primary: account.is_primary,
-                };
-            });
-
-            const formattedBankAccounts = await Promise.all(formattedBankAccountsPromises);
-
-            res.status(OK).json({
-                success: true,
-                data: {
-                    bankAccounts: formattedBankAccounts,
-                },
-            });
-        } catch (error) {
-            logger.error('Error handling bank verification:', error);
-            res.status(INTERNAL_SERVER_ERROR).json({
-                success: false,
-                message: 'Error retrieving bank verification details',
-            });
-        }
-    },
-    /**
-     * Handle address verification page
-     */
-    async handleAddressVerification(checkpointId: number, data: any, res: Response): Promise<void> {
-        try {
-            // First get the checkpoint to find address_id
-            const checkpoint = await db
-                .selectFrom('signup_checkpoints')
-                .select(['address_id', 'aadhaar_id'])
-                .where('id', '=', checkpointId)
-                .executeTakeFirst();
-
-            if (!checkpoint) {
-                res.status(NOT_FOUND).json({
-                    success: false,
-                    message: 'Checkpoint not found',
-                });
-                return;
-            }
-
-            // Try to get address from checkpoint's address_id
-            let addressId = checkpoint.address_id;
-
-            // If address_id is not in checkpoint, try to get it from aadhaar_detail
-            if (!addressId && checkpoint.aadhaar_id) {
-                const aadhaarDetail = await db
-                    .selectFrom('aadhaar_detail')
-                    .select(['address_id'])
-                    .where('id', '=', checkpoint.aadhaar_id)
-                    .executeTakeFirst();
-
-                if (aadhaarDetail) {
-                    addressId = aadhaarDetail.address_id;
-                }
-            }
-
-            // If we couldn't find an address_id, return error
-            if (!addressId) {
-                res.status(NOT_FOUND).json({
-                    success: false,
-                    message: 'Address details not found',
-                });
-                return;
-            }
-
-            // Get detailed address information
-            const addressDetails = await db
-                .selectFrom('address')
-                .leftJoin('city', 'city.id', 'address.city_id')
-                .leftJoin('state', 'state.id', 'address.state_id')
-                .leftJoin('postal_code', 'postal_code.id', 'address.postal_id')
-                .select([
-                    'address.id as address_id',
-                    'address.address1',
-                    'address.address2',
-                    'address.street_name as address3',
-                    'city.name as city',
-                    'state.name as state',
-                    'postal_code.postal_code as pincode',
-                ])
-                .where('address.id', '=', addressId)
-                .executeTakeFirst();
-
-            if (!addressDetails) {
-                res.status(NOT_FOUND).json({
-                    success: false,
-                    message: 'Address details not found',
-                });
-                return;
-            }
-
-            // Get address proof information
-            // Note: Assuming address proof is stored elsewhere like in a documents table
-            // If you have a specific table for this, replace this implementation
-            const addressProof = await db
-                .selectFrom('profile_pictures') // Substitute with your actual document/proof table
-                .select(['data as proof_document'])
-                .where('user_id', '=', checkpointId) // Adjust as needed for proper relationship
-                .executeTakeFirst();
-
-            // Determine address type - this needs to be implemented based on your business logic
-            // since it's not directly in the schema
-            const addressType = 'Permanent'; // Default, you may have logic to determine this
-
-            // Get verification status
-            // This could be from a separate verification_status table or field
-            const verificationDetails = {
-                verification_status: 'pending', // Default status
-                remarks: null,
-            };
-
-            // Format the response
-            const formattedAddressDetails = {
-                address_type: addressType,
-                address1: addressDetails.address1,
-                address2: addressDetails.address2 || '',
-                address3: addressDetails.address3 || '',
-                city: addressDetails.city,
-                state: addressDetails.state,
-                pincode: addressDetails.pincode,
-                address_proof: addressProof ? addressProof.proof_document : null,
-                verification_status: verificationDetails.verification_status,
-                remarks: verificationDetails.remarks,
-            };
-
-            // Get verification history if needed
-
-            res.status(OK).json({
-                success: true,
-                data: {
-                    addressVerification: formattedAddressDetails,
-                },
-            });
-        } catch (error) {
-            logger.error('Error handling address verification:', error);
-            res.status(INTERNAL_SERVER_ERROR).json({
-                success: false,
-                message: 'Error retrieving address verification details',
-            });
-        }
-    },
-
-    /**
-     * Handle signature verification page
-     */
-    async handleSignatureVerification(checkpointId: number, data: any, res: Response): Promise<void> {
-        try {
-            // Get signature details from signup_checkpoints
-            const signatureDetails = await db
-                .selectFrom('signup_checkpoints')
-                .select(['id as checkpoint_id', 'signature', 'updated_at', 'created_at'])
-                .where('id', '=', checkpointId)
-                .executeTakeFirst();
-
-            if (!signatureDetails || !signatureDetails.signature) {
-                res.status(OK).json({
-                    success: true,
-                    data: {
-                        signatureVerification: {
-                            checkpoint_id: checkpointId,
-                            verification_status: 'pending',
-                            uploaded: false,
-                            signature_data: null,
-                            upload_date: null,
-                            size: null,
-                        },
-                    },
-                });
-                return;
-            }
-
-            // Calculate the size of the signature data
-            // Assuming signature is stored as base64 encoded string
-            const signatureSize = Buffer.from(signatureDetails.signature, 'base64').length;
-            const formattedSize = `${Math.round((signatureSize / 1024) * 100) / 100} KB`; // Size in KB with 2 decimal places
-
-            // Format the response
-            const formattedSignatureDetails = {
-                checkpoint_id: checkpointId,
-                verification_status: 'pending', // Default status as per your requirements
-                uploaded: true,
-                signature_data: signatureDetails.signature,
-                upload_date: signatureDetails.created_at, // Using created_at as upload date
-                size: formattedSize,
-            };
-
-            res.status(OK).json({
-                success: true,
-                data: {
-                    signatureVerification: formattedSignatureDetails,
-                },
-            });
-        } catch (error) {
-            logger.error('Error handling signature verification:', error);
-            res.status(INTERNAL_SERVER_ERROR).json({
-                success: false,
-                message: 'Error retrieving signature verification details',
-            });
-        }
-    },
-
-    /**
-     * Handle IPV (In-Person Verification) page
-     */
-    async handleIPVVerification(checkpointId: number, data: any, res: Response): Promise<void> {
-        try {
-            // Get IPV details from signup_checkpoints
-            const ipvDetails = await db
-                .selectFrom('signup_checkpoints')
-                .select(['id as checkpoint_id', 'ipv', 'updated_at', 'created_at'])
-                .where('id', '=', checkpointId)
-                .executeTakeFirst();
-
-            if (!ipvDetails || !ipvDetails.ipv) {
-                res.status(OK).json({
-                    success: true,
-                    data: {
-                        ipvVerification: {
-                            checkpoint_id: checkpointId,
-                            verification_status: 'pending',
-                            image_data: null,
-                            captured_on: null,
-                            size: null,
-                        },
-                    },
-                });
-                return;
-            }
-
-            // Calculate the size of the IPV image data
-            // Assuming IPV is stored as base64 encoded string
-            const ipvSize = Buffer.from(ipvDetails.ipv, 'base64').length;
-            const formattedSize = `${Math.round((ipvSize / 1024) * 100) / 100} KB`; // Size in KB with 2 decimal places
-
-            // Format the response
-            const formattedIPVDetails = {
-                checkpoint_id: checkpointId,
-                verification_status: 'pending', // Default status as per your requirements
-                image_data: ipvDetails.ipv,
-                captured_on: ipvDetails.created_at, // Using created_at as capture date
-                size: formattedSize,
-            };
-
-            res.status(OK).json({
-                success: true,
-                data: {
-                    ipvVerification: formattedIPVDetails,
-                },
-            });
-        } catch (error) {
-            logger.error('Error handling IPV verification:', error);
-            res.status(INTERNAL_SERVER_ERROR).json({
-                success: false,
-                message: 'Error retrieving IPV verification details',
-            });
-        }
-    },
-
-    /**
-     * Handle trading preferences page
-     */
-    async handleTradingPreferences(checkpointId: number, data: any, res: Response): Promise<void> {
-        try {
-            // Get basic trading preferences from signup_checkpoints
-            const checkpointDetails = await db
-                .selectFrom('signup_checkpoints')
-                .select([
-                    'id as checkpoint_id',
-                    'trading_exp',
-                    'annual_income',
-                    'is_politically_exposed',
-                    'account_settlement',
-                    'name',
-                ])
-                .where('id', '=', checkpointId)
-                .executeTakeFirst();
-
-            if (!checkpointDetails) {
-                res.status(NOT_FOUND).json({
-                    success: false,
-                    message: 'Checkpoint not found',
-                });
-                return;
-            }
-
-            // Get account holder name from user_name table
-            let accountHolderName = 'Unknown';
-            if (checkpointDetails.name) {
-                const nameDetails = await db
-                    .selectFrom('user_name')
-                    .select(['full_name'])
-                    .where('id', '=', checkpointDetails.name)
-                    .executeTakeFirst();
-
-                if (nameDetails) {
-                    accountHolderName = nameDetails.full_name;
-                }
-            }
-
-            // Get investment segments
-            const segments = await db
-                .selectFrom('investment_segments_to_checkpoint')
-                .select(['segment'])
-                .where('checkpoint_id', '=', checkpointId)
-                .execute();
-
-            // Format the segments
-            const tradingSegments = segments.map((s) => s.segment);
-
-            // The following fields are not directly in the schema
-            // In a real implementation, these would come from additional tables
-            // For now, we'll use placeholder values or defaults
-
-            // Generate mock demat account details
-            // In production, you would pull these from your actual database
-            const dematId = `DEMAT${10000 + checkpointId}`;
-            const dpId = `IN${300000 + checkpointId}`;
-            const clientId = `CL${500000 + checkpointId}`;
-
-            // Format the response
-            const tradingPreferencesData = {
-                // Account information
-                account_holder_name: accountHolderName,
-                demat_account_id: dematId,
-                dp_id: dpId,
-                client_id: clientId,
-                demat_account_status: 'Active', // Default status
-
-                // Trading preferences
-                trading_segments: tradingSegments,
-                trading_exp: checkpointDetails.trading_exp,
-                annual_income: checkpointDetails.annual_income,
-                is_politically_exposed: checkpointDetails.is_politically_exposed || false,
-
-                // Contract and settlement
-                contract_note_mode: 'Electronic', // Default mode
-                settlement_preference: checkpointDetails.account_settlement || 'Monthly',
-
-                // Brokerage and platform
-                brokerage_plan: 'Standard', // Default plan
-                trading_platform_credentials: {
-                    user_id: `USER${100000 + checkpointId}`,
-                    status: 'Active',
-                },
-            };
-
-            res.status(OK).json({
-                success: true,
-                data: {
-                    tradingPreferences: tradingPreferencesData,
-                },
-            });
-        } catch (error) {
-            logger.error('Error handling trading preferences:', error);
-            res.status(INTERNAL_SERVER_ERROR).json({
-                success: false,
-                message: 'Error retrieving trading preferences',
-            });
-=======
 import { DB } from '@app/database/db';
 import { UpdateVerificationRequest, verificationTypeToFieldMap } from './compliance.types';
 type VerificationStatusEnum = 'pending' | 'approved' | 'rejected';
@@ -1679,277 +976,8 @@
                     updated_at: new Date(),
                 })
                 .execute();
->>>>>>> 63cdd74e
         }
-    },
-
-    /**
-     * Handle nominee verification page
-     */
-    async handleNomineeVerification(checkpointId: number, data: any, res: Response): Promise<void> {
-        try {
-            // First check if the checkpoint has any nominees
-            const nomineeRecords = await db
-                .selectFrom('nominees_to_checkpoint')
-                .select('nominees_id')
-                .where('checkpoint_id', '=', checkpointId)
-                .execute();
-
-            const hasNominees = nomineeRecords.length > 0;
-
-            if (!hasNominees) {
-                // No nominees found
-                res.status(OK).json({
-                    success: true,
-                    data: {
-                        hasNominees: false,
-                        nomineeType: null,
-                        nominees: [],
-                    },
-                });
-                return;
-            }
-
-            // Get detailed nominee information
-            const nominees = await db
-                .selectFrom('nominees_to_checkpoint')
-                .innerJoin('nominees', 'nominees.id', 'nominees_to_checkpoint.nominees_id')
-                .innerJoin('user_name', 'user_name.id', 'nominees.name')
-                .leftJoin('pan_detail', 'pan_detail.id', 'nominees.pan_id')
-                .leftJoin('aadhaar_detail', 'aadhaar_detail.id', 'nominees.aadhaar_id')
-                .leftJoin('address', 'address.id', 'aadhaar_detail.address_id')
-                .leftJoin('city', 'city.id', 'address.city_id')
-                .leftJoin('state', 'state.id', 'address.state_id')
-                .leftJoin('postal_code', 'postal_code.id', 'address.postal_id')
-                .select([
-                    'nominees.id as nominee_id',
-                    'user_name.first_name',
-                    'user_name.middle_name',
-                    'user_name.last_name',
-                    'user_name.full_name',
-                    'nominees.relationship',
-                    'nominees.share',
-                    'pan_detail.dob',
-                    'pan_detail.pan_number',
-                    'address.address1',
-                    'address.address2',
-                    'address.street_name',
-                    'city.name as city_name',
-                    'state.name as state_name',
-                    'postal_code.postal_code',
-                ])
-                .where('nominees_to_checkpoint.checkpoint_id', '=', checkpointId)
-                .execute();
-
-            // Format the nominees data
-            const formattedNominees = nominees.map((nominee) => {
-                // Construct address if available
-                let address = null;
-                if (nominee.address1) {
-                    address = [
-                        nominee.address1,
-                        nominee.address2,
-                        nominee.street_name,
-                        nominee.city_name,
-                        nominee.state_name,
-                        nominee.postal_code,
-                    ]
-                        .filter(Boolean) // Remove null/undefined values
-                        .join(', ');
-                }
-
-                return {
-                    nominee_id: nominee.nominee_id,
-                    name: nominee.full_name,
-                    relationship: nominee.relationship,
-                    dob: nominee.dob,
-                    pan: nominee.pan_number,
-                    address,
-                    allocation_percentage: nominee.share,
-                };
-            });
-
-<<<<<<< HEAD
-            // Determine nominee type (single or multiple)
-            const nomineeType = formattedNominees.length > 1 ? 'multiple' : 'single';
-
-            // Verify allocation total equals 100% for multiple nominees
-            if (nomineeType === 'multiple') {
-                const totalAllocation = formattedNominees.reduce(
-                    (sum, nominee) => sum + (nominee.allocation_percentage || 0),
-                    0,
-                );
-
-                if (Math.abs(totalAllocation - 100) > 0.01) {
-                    // Allow small floating point error
-                    logger.warn(
-                        `Nominee allocation total (${totalAllocation}%) does not equal 100% for checkpoint ${checkpointId}`,
-                    );
-                }
-            }
-
-            res.status(OK).json({
-                success: true,
-                data: {
-                    hasNominees: true,
-                    nomineeType,
-                    nominees: formattedNominees,
-                },
-            });
-        } catch (error) {
-            logger.error('Error handling nominee verification:', error);
-            res.status(INTERNAL_SERVER_ERROR).json({
-                success: false,
-                message: 'Error retrieving nominee details',
-            });
-        }
-    },
-    /**
-     * Handle other documents page (not implememnted )
-     */
-    // async handleOtherDocuments(checkpointId: number, data: any, res: Response): Promise<void> {},
-
-    /**
-     * Handle e-sign verification page (not implemented)
-     */
-    // async handleEsignVerification(checkpointId: number, data: any, res: Response): Promise<void> {},
-    /**
-     * Simple controller to update verification status
-     * Only updates the verification_status table and nothing else
-     */
-    async updateVerificationStatus(req: Request, res: Response): Promise<Response> {
-        try {
-            const checkpointId = Number(req.params.checkpointId);
-            const { verificationType, status } = req.body;
-
-            // Validate inputs
-            if (!verificationType) {
-                return res.status(400).json({
-                    success: false,
-                    message: 'Verification type is required',
-                });
-            }
-
-            if (!status || !['approved', 'rejected', 'pending'].includes(status)) {
-                return res.status(400).json({
-                    success: false,
-                    message: 'Valid status is required (approved, rejected, or pending)',
-                });
-            }
-
-            // Use a more explicit approach with the ref function
-            const checkpointIdColumn = db.dynamic.ref('checkpoint_id');
-            const idColumn = db.dynamic.ref('id');
-
-            // Check if verification record exists for this checkpoint
-            const verificationRecord = await db
-                .selectFrom('verification_status')
-                .select([idColumn])
-                .where(checkpointIdColumn, '=', checkpointId)
-                .executeTakeFirst();
-
-            const statusFieldName = `${verificationType}_status`;
-            const now = new Date();
-
-            if (verificationRecord) {
-                // Update existing record
-                await db
-                    .updateTable('verification_status')
-                    .set({
-                        [statusFieldName]: status,
-                        updated_at: now,
-                    })
-                    .where(idColumn, '=', verificationRecord.id)
-                    .execute();
-            } else {
-                // Create new record with all statuses as pending, except the one being updated
-                const initialStatuses = {
-                    pan_status: 'pending',
-                    aadhaar_status: 'pending',
-                    bank_status: 'pending',
-                    address_status: 'pending',
-                    signature_status: 'pending',
-                    ipv_status: 'pending',
-                    front_office_status: 'pending',
-                    trading_preferences_status: 'pending',
-                    nominee_status: 'pending',
-                    other_documents_status: 'pending',
-                    esign_status: 'pending',
-                    [statusFieldName]: status,
-                    checkpoint_id: checkpointId,
-                    created_at: now,
-                    updated_at: now,
-                };
-
-                await db.insertInto('verification_status').values(initialStatuses).execute();
-            }
-
-            return res.status(200).json({
-                success: true,
-                message: `${verificationType} verification status updated to ${status}`,
-            });
-        } catch (error) {
-            logger.error(`Error updating verification status:`, error);
-            return res.status(500).json({
-                success: false,
-                message: `Error updating verification status: ${(error as Error).message}`,
-            });
-        }
-    },
-
-    /**
-     * Get verification status for a checkpoint
-     */
-    async getVerificationStatus(req: Request, res: Response): Promise<Response> {
-        try {
-            const checkpointId = Number(req.params.checkpointId);
-
-            // Use dynamic references to avoid type errors
-            const checkpointIdColumn = db.dynamic.ref('checkpoint_id');
-
-            // Get verification status
-            const verificationStatus = await db
-                .selectFrom('verification_status')
-                .selectAll()
-                .where(checkpointIdColumn, '=', checkpointId)
-                .executeTakeFirst();
-
-            if (!verificationStatus) {
-                // No verification status found, return default pending values
-                return res.status(200).json({
-                    success: true,
-                    data: {
-                        pan_status: 'pending',
-                        aadhaar_status: 'pending',
-                        bank_status: 'pending',
-                        address_status: 'pending',
-                        signature_status: 'pending',
-                        ipv_status: 'pending',
-                        front_office_status: 'pending',
-                        trading_preferences_status: 'pending',
-                        nominee_status: 'pending',
-                        other_documents_status: 'pending',
-                        esign_status: 'pending',
-                    },
-                });
-            }
-
-            return res.status(200).json({
-                success: true,
-                data: verificationStatus,
-            });
-        } catch (error) {
-            logger.error('Error getting verification status:', error);
-            return res.status(500).json({
-                success: false,
-                message: `Error retrieving verification status: ${(error as Error).message}`,
-            });
-        }
-    },
-};
-
-export default complianceController;
-=======
+
         // STEP 5: Delete checkpoint data after successful user creation
         // Note: We're removing the checkpoint data as per your requirement
         // First remove child records
@@ -1981,5 +1009,4 @@
     getVerificationStatus,
     handleGetCheckpointDetails,
     finalizeVerification,
-};
->>>>>>> 63cdd74e
+};